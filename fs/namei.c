--- conflicted
+++ resolved
@@ -1584,9 +1584,6 @@
 		}
 	}
 	if (!IS_ERR(filp)) {
-		if (acc_mode & MAY_WRITE)
-			vfs_dq_init(nd->path.dentry->d_inode);
-
 		if (will_truncate) {
 			error = handle_truncate(&nd->path);
 			if (error) {
@@ -1809,21 +1806,9 @@
 		filp = ERR_PTR(error);
 		goto out;
 	}
-<<<<<<< HEAD
 	if (unlikely(!audit_dummy_context()) && (open_flag & O_CREAT))
 		audit_inode(pathname, nd.path.dentry);
 
-=======
-	if (!IS_ERR(filp)) {
-		if (will_truncate) {
-			error = handle_truncate(&nd.path);
-			if (error) {
-				fput(filp);
-				filp = ERR_PTR(error);
-			}
-		}
-	}
->>>>>>> efd8f0e6
 	/*
 	 * We have the parent and last component.
 	 */
