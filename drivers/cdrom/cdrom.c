/* linux/drivers/cdrom/cdrom.c
   Copyright (c) 1996, 1997 David A. van Leeuwen.
   Copyright (c) 1997, 1998 Erik Andersen <andersee@debian.org>
   Copyright (c) 1998, 1999 Jens Axboe <axboe@image.dk>

   May be copied or modified under the terms of the GNU General Public
   License.  See linux/COPYING for more information.

   Uniform CD-ROM driver for Linux.
   See Documentation/cdrom/cdrom-standard.tex for usage information.

   The routines in the file provide a uniform interface between the
   software that uses CD-ROMs and the various low-level drivers that
   actually talk to the hardware. Suggestions are welcome.
   Patches that work are more welcome though.  ;-)

 To Do List:
 ----------------------------------

 -- Modify sysctl/proc interface. I plan on having one directory per
 drive, with entries for outputing general drive information, and sysctl
 based tunable parameters such as whether the tray should auto-close for
 that drive. Suggestions (or patches) for this welcome!


 Revision History
 ----------------------------------
 1.00  Date Unknown -- David van Leeuwen <david@tm.tno.nl>
 -- Initial version by David A. van Leeuwen. I don't have a detailed
  changelog for the 1.x series, David?

2.00  Dec  2, 1997 -- Erik Andersen <andersee@debian.org>
  -- New maintainer! As David A. van Leeuwen has been too busy to actively
  maintain and improve this driver, I am now carrying on the torch. If
  you have a problem with this driver, please feel free to contact me.

  -- Added (rudimentary) sysctl interface. I realize this is really weak
  right now, and is _very_ badly implemented. It will be improved...

  -- Modified CDROM_DISC_STATUS so that it is now incorporated into
  the Uniform CD-ROM driver via the cdrom_count_tracks function.
  The cdrom_count_tracks function helps resolve some of the false
  assumptions of the CDROM_DISC_STATUS ioctl, and is also used to check
  for the correct media type when mounting or playing audio from a CD.

  -- Remove the calls to verify_area and only use the copy_from_user and
  copy_to_user stuff, since these calls now provide their own memory
  checking with the 2.1.x kernels.

  -- Major update to return codes so that errors from low-level drivers
  are passed on through (thanks to Gerd Knorr for pointing out this
  problem).

  -- Made it so if a function isn't implemented in a low-level driver,
  ENOSYS is now returned instead of EINVAL.

  -- Simplified some complex logic so that the source code is easier to read.

  -- Other stuff I probably forgot to mention (lots of changes).

2.01 to 2.11 Dec 1997-Jan 1998
  -- TO-DO!  Write changelogs for 2.01 to 2.12.

2.12  Jan  24, 1998 -- Erik Andersen <andersee@debian.org>
  -- Fixed a bug in the IOCTL_IN and IOCTL_OUT macros.  It turns out that
  copy_*_user does not return EFAULT on error, but instead returns the number 
  of bytes not copied.  I was returning whatever non-zero stuff came back from 
  the copy_*_user functions directly, which would result in strange errors.

2.13  July 17, 1998 -- Erik Andersen <andersee@debian.org>
  -- Fixed a bug in CDROM_SELECT_SPEED where you couldn't lower the speed
  of the drive.  Thanks to Tobias Ringstr|m <tori@prosolvia.se> for pointing
  this out and providing a simple fix.
  -- Fixed the procfs-unload-module bug with the fill_inode procfs callback.
  thanks to Andrea Arcangeli
  -- Fixed it so that the /proc entry now also shows up when cdrom is
  compiled into the kernel.  Before it only worked when loaded as a module.

  2.14 August 17, 1998 -- Erik Andersen <andersee@debian.org>
  -- Fixed a bug in cdrom_media_changed and handling of reporting that
  the media had changed for devices that _don't_ implement media_changed.  
  Thanks to Grant R. Guenther <grant@torque.net> for spotting this bug.
  -- Made a few things more pedanticly correct.

2.50 Oct 19, 1998 - Jens Axboe <axboe@image.dk>
  -- New maintainers! Erik was too busy to continue the work on the driver,
  so now Chris Zwilling <chris@cloudnet.com> and Jens Axboe <axboe@image.dk>
  will do their best to follow in his footsteps
  
  2.51 Dec 20, 1998 - Jens Axboe <axboe@image.dk>
  -- Check if drive is capable of doing what we ask before blindly changing
  cdi->options in various ioctl.
  -- Added version to proc entry.
  
  2.52 Jan 16, 1999 - Jens Axboe <axboe@image.dk>
  -- Fixed an error in open_for_data where we would sometimes not return
  the correct error value. Thanks Huba Gaspar <huba@softcell.hu>.
  -- Fixed module usage count - usage was based on /proc/sys/dev
  instead of /proc/sys/dev/cdrom. This could lead to an oops when other
  modules had entries in dev. Feb 02 - real bug was in sysctl.c where
  dev would be removed even though it was used. cdrom.c just illuminated
  that bug.
  
  2.53 Feb 22, 1999 - Jens Axboe <axboe@image.dk>
  -- Fixup of several ioctl calls, in particular CDROM_SET_OPTIONS has
  been "rewritten" because capabilities and options aren't in sync. They
  should be...
  -- Added CDROM_LOCKDOOR ioctl. Locks the door and keeps it that way.
  -- Added CDROM_RESET ioctl.
  -- Added CDROM_DEBUG ioctl. Enable debug messages on-the-fly.
  -- Added CDROM_GET_CAPABILITY ioctl. This relieves userspace programs
  from parsing /proc/sys/dev/cdrom/info.
  
  2.54 Mar 15, 1999 - Jens Axboe <axboe@image.dk>
  -- Check capability mask from low level driver when counting tracks as
  per suggestion from Corey J. Scotts <cstotts@blue.weeg.uiowa.edu>.
  
  2.55 Apr 25, 1999 - Jens Axboe <axboe@image.dk>
  -- autoclose was mistakenly checked against CDC_OPEN_TRAY instead of
  CDC_CLOSE_TRAY.
  -- proc info didn't mask against capabilities mask.
  
  3.00 Aug 5, 1999 - Jens Axboe <axboe@image.dk>
  -- Unified audio ioctl handling across CD-ROM drivers. A lot of the
  code was duplicated before. Drives that support the generic packet
  interface are now being fed packets from here instead.
  -- First attempt at adding support for MMC2 commands - for DVD and
  CD-R(W) drives. Only the DVD parts are in now - the interface used is
  the same as for the audio ioctls.
  -- ioctl cleanups. if a drive couldn't play audio, it didn't get
  a change to perform device specific ioctls as well.
  -- Defined CDROM_CAN(CDC_XXX) for checking the capabilities.
  -- Put in sysctl files for autoclose, autoeject, check_media, debug,
  and lock.
  -- /proc/sys/dev/cdrom/info has been updated to also contain info about
  CD-Rx and DVD capabilities.
  -- Now default to checking media type.
  -- CDROM_SEND_PACKET ioctl added. The infrastructure was in place for
  doing this anyway, with the generic_packet addition.
  
  3.01 Aug 6, 1999 - Jens Axboe <axboe@image.dk>
  -- Fix up the sysctl handling so that the option flags get set
  correctly.
  -- Fix up ioctl handling so the device specific ones actually get
  called :).
  
  3.02 Aug 8, 1999 - Jens Axboe <axboe@image.dk>
  -- Fixed volume control on SCSI drives (or others with longer audio
  page).
  -- Fixed a couple of DVD minors. Thanks to Andrew T. Veliath
  <andrewtv@usa.net> for telling me and for having defined the various
  DVD structures and ioctls in the first place! He designed the original
  DVD patches for ide-cd and while I rearranged and unified them, the
  interface is still the same.
  
  3.03 Sep 1, 1999 - Jens Axboe <axboe@image.dk>
  -- Moved the rest of the audio ioctls from the CD-ROM drivers here. Only
  CDROMREADTOCENTRY and CDROMREADTOCHDR are left.
  -- Moved the CDROMREADxxx ioctls in here.
  -- Defined the cdrom_get_last_written and cdrom_get_next_block as ioctls
  and exported functions.
  -- Erik Andersen <andersen@xmission.com> modified all SCMD_ commands
  to now read GPCMD_ for the new generic packet interface. All low level
  drivers are updated as well.
  -- Various other cleanups.

  3.04 Sep 12, 1999 - Jens Axboe <axboe@image.dk>
  -- Fixed a couple of possible memory leaks (if an operation failed and
  we didn't free the buffer before returning the error).
  -- Integrated Uniform CD Changer handling from Richard Sharman
  <rsharman@pobox.com>.
  -- Defined CD_DVD and CD_CHANGER log levels.
  -- Fixed the CDROMREADxxx ioctls.
  -- CDROMPLAYTRKIND uses the GPCMD_PLAY_AUDIO_MSF command - too few
  drives supported it. We lose the index part, however.
  -- Small modifications to accommodate opens of /dev/hdc1, required
  for ide-cd to handle multisession discs.
  -- Export cdrom_mode_sense and cdrom_mode_select.
  -- init_cdrom_command() for setting up a cgc command.
  
  3.05 Oct 24, 1999 - Jens Axboe <axboe@image.dk>
  -- Changed the interface for CDROM_SEND_PACKET. Before it was virtually
  impossible to send the drive data in a sensible way.
  -- Lowered stack usage in mmc_ioctl(), dvd_read_disckey(), and
  dvd_read_manufact.
  -- Added setup of write mode for packet writing.
  -- Fixed CDDA ripping with cdda2wav - accept much larger requests of
  number of frames and split the reads in blocks of 8.

  3.06 Dec 13, 1999 - Jens Axboe <axboe@image.dk>
  -- Added support for changing the region of DVD drives.
  -- Added sense data to generic command.

  3.07 Feb 2, 2000 - Jens Axboe <axboe@suse.de>
  -- Do same "read header length" trick in cdrom_get_disc_info() as
  we do in cdrom_get_track_info() -- some drive don't obey specs and
  fail if they can't supply the full Mt Fuji size table.
  -- Deleted stuff related to setting up write modes. It has a different
  home now.
  -- Clear header length in mode_select unconditionally.
  -- Removed the register_disk() that was added, not needed here.

  3.08 May 1, 2000 - Jens Axboe <axboe@suse.de>
  -- Fix direction flag in setup_send_key and setup_report_key. This
  gave some SCSI adapters problems.
  -- Always return -EROFS for write opens
  -- Convert to module_init/module_exit style init and remove some
  of the #ifdef MODULE stuff
  -- Fix several dvd errors - DVD_LU_SEND_ASF should pass agid,
  DVD_HOST_SEND_RPC_STATE did not set buffer size in cdb, and
  dvd_do_auth passed uninitialized data to drive because init_cdrom_command
  did not clear a 0 sized buffer.
  
  3.09 May 12, 2000 - Jens Axboe <axboe@suse.de>
  -- Fix Video-CD on SCSI drives that don't support READ_CD command. In
  that case switch block size and issue plain READ_10 again, then switch
  back.

  3.10 Jun 10, 2000 - Jens Axboe <axboe@suse.de>
  -- Fix volume control on CD's - old SCSI-II drives now use their own
  code, as doing MODE6 stuff in here is really not my intention.
  -- Use READ_DISC_INFO for more reliable end-of-disc.

  3.11 Jun 12, 2000 - Jens Axboe <axboe@suse.de>
  -- Fix bug in getting rpc phase 2 region info.
  -- Reinstate "correct" CDROMPLAYTRKIND

   3.12 Oct 18, 2000 - Jens Axboe <axboe@suse.de>
  -- Use quiet bit on packet commands not known to work

   3.20 Dec 17, 2003 - Jens Axboe <axboe@suse.de>
  -- Various fixes and lots of cleanups not listed :-)
  -- Locking fixes
  -- Mt Rainier support
  -- DVD-RAM write open fixes

  Nov 5 2001, Aug 8 2002. Modified by Andy Polyakov
  <appro@fy.chalmers.se> to support MMC-3 compliant DVD+RW units.

  Modified by Nigel Kukard <nkukard@lbsd.net> - support DVD+RW
  2.4.x patch by Andy Polyakov <appro@fy.chalmers.se>

-------------------------------------------------------------------------*/

#define pr_fmt(fmt) KBUILD_MODNAME ": " fmt

#define REVISION "Revision: 3.20"
#define VERSION "Id: cdrom.c 3.20 2003/12/17"

/* I use an error-log mask to give fine grain control over the type of
   messages dumped to the system logs.  The available masks include: */
#define CD_NOTHING      0x0
#define CD_WARNING	0x1
#define CD_REG_UNREG	0x2
#define CD_DO_IOCTL	0x4
#define CD_OPEN		0x8
#define CD_CLOSE	0x10
#define CD_COUNT_TRACKS 0x20
#define CD_CHANGER	0x40
#define CD_DVD		0x80

/* Define this to remove _all_ the debugging messages */
/* #define ERRLOGMASK CD_NOTHING */
#define ERRLOGMASK CD_WARNING
/* #define ERRLOGMASK (CD_WARNING|CD_OPEN|CD_COUNT_TRACKS|CD_CLOSE) */
/* #define ERRLOGMASK (CD_WARNING|CD_REG_UNREG|CD_DO_IOCTL|CD_OPEN|CD_CLOSE|CD_COUNT_TRACKS) */

#include <linux/module.h>
#include <linux/fs.h>
#include <linux/major.h>
#include <linux/types.h>
#include <linux/errno.h>
#include <linux/kernel.h>
#include <linux/mm.h>
#include <linux/slab.h> 
#include <linux/cdrom.h>
#include <linux/sysctl.h>
#include <linux/proc_fs.h>
#include <linux/blkpg.h>
#include <linux/init.h>
#include <linux/fcntl.h>
#include <linux/blkdev.h>
#include <linux/times.h>

#include <asm/uaccess.h>

/* used to tell the module to turn on full debugging messages */
static bool debug;
<<<<<<< HEAD
/* used to keep tray locked at all times */
static int keeplocked;
=======
>>>>>>> e2920638
/* default compatibility mode */
static bool autoclose=1;
static bool autoeject;
static bool lockdoor = 1;
/* will we ever get to use this... sigh. */
static bool check_media_type;
/* automatically restart mrw format */
static bool mrw_format_restart = 1;
module_param(debug, bool, 0);
module_param(autoclose, bool, 0);
module_param(autoeject, bool, 0);
module_param(lockdoor, bool, 0);
module_param(check_media_type, bool, 0);
module_param(mrw_format_restart, bool, 0);

static DEFINE_MUTEX(cdrom_mutex);

static const char *mrw_format_status[] = {
	"not mrw",
	"bgformat inactive",
	"bgformat active",
	"mrw complete",
};

static const char *mrw_address_space[] = { "DMA", "GAA" };

#if (ERRLOGMASK!=CD_NOTHING)
#define cdinfo(type, fmt, args...)			\
do {							\
	if ((ERRLOGMASK & type) || debug == 1)		\
		pr_info(fmt, ##args);			\
} while (0)
#else
#define cdinfo(type, fmt, args...)			\
do {							\
	if (0 && (ERRLOGMASK & type) || debug == 1)	\
		pr_info(fmt, ##args);			\
} while (0)
#endif

/* These are used to simplify getting data in from and back to user land */
#define IOCTL_IN(arg, type, in)					\
	if (copy_from_user(&(in), (type __user *) (arg), sizeof (in)))	\
		return -EFAULT;

#define IOCTL_OUT(arg, type, out) \
	if (copy_to_user((type __user *) (arg), &(out), sizeof (out)))	\
		return -EFAULT;

/* The (cdo->capability & ~cdi->mask & CDC_XXX) construct was used in
   a lot of places. This macro makes the code more clear. */
#define CDROM_CAN(type) (cdi->ops->capability & ~cdi->mask & (type))

/* used in the audio ioctls */
#define CHECKAUDIO if ((ret=check_for_audio_disc(cdi, cdo))) return ret

/*
 * Another popular OS uses 7 seconds as the hard timeout for default
 * commands, so it is a good choice for us as well.
 */
#define CDROM_DEF_TIMEOUT	(7 * HZ)

/* Not-exported routines. */
static int open_for_data(struct cdrom_device_info * cdi);
static int check_for_audio_disc(struct cdrom_device_info * cdi,
			 struct cdrom_device_ops * cdo);
static void sanitize_format(union cdrom_addr *addr, 
		u_char * curr, u_char requested);
static int mmc_ioctl(struct cdrom_device_info *cdi, unsigned int cmd,
		     unsigned long arg);

int cdrom_get_last_written(struct cdrom_device_info *, long *);
static int cdrom_get_next_writable(struct cdrom_device_info *, long *);
static void cdrom_count_tracks(struct cdrom_device_info *, tracktype*);

static int cdrom_mrw_exit(struct cdrom_device_info *cdi);

static int cdrom_get_disc_info(struct cdrom_device_info *cdi, disc_information *di);

static void cdrom_sysctl_register(void);

static LIST_HEAD(cdrom_list);

static int cdrom_dummy_generic_packet(struct cdrom_device_info *cdi,
				      struct packet_command *cgc)
{
	if (cgc->sense) {
		cgc->sense->sense_key = 0x05;
		cgc->sense->asc = 0x20;
		cgc->sense->ascq = 0x00;
	}

	cgc->stat = -EIO;
	return -EIO;
}

/* This macro makes sure we don't have to check on cdrom_device_ops
 * existence in the run-time routines below. Change_capability is a
 * hack to have the capability flags defined const, while we can still
 * change it here without gcc complaining at every line.
 */
#define ENSURE(call, bits) if (cdo->call == NULL) *change_capability &= ~(bits)

int register_cdrom(struct cdrom_device_info *cdi)
{
	static char banner_printed;
        struct cdrom_device_ops *cdo = cdi->ops;
        int *change_capability = (int *)&cdo->capability; /* hack */

	cdinfo(CD_OPEN, "entering register_cdrom\n"); 

	if (cdo->open == NULL || cdo->release == NULL)
		return -EINVAL;
	if (!banner_printed) {
		pr_info("Uniform CD-ROM driver " REVISION "\n");
		banner_printed = 1;
		cdrom_sysctl_register();
	}

	ENSURE(drive_status, CDC_DRIVE_STATUS );
	if (cdo->check_events == NULL && cdo->media_changed == NULL)
		*change_capability = ~(CDC_MEDIA_CHANGED | CDC_SELECT_DISC);
	ENSURE(tray_move, CDC_CLOSE_TRAY | CDC_OPEN_TRAY);
	ENSURE(lock_door, CDC_LOCK);
	ENSURE(select_speed, CDC_SELECT_SPEED);
	ENSURE(get_last_session, CDC_MULTI_SESSION);
	ENSURE(get_mcn, CDC_MCN);
	ENSURE(reset, CDC_RESET);
	ENSURE(generic_packet, CDC_GENERIC_PACKET);
	cdi->mc_flags = 0;
	cdo->n_minors = 0;
        cdi->options = CDO_USE_FFLAGS;
	
	if (autoclose==1 && CDROM_CAN(CDC_CLOSE_TRAY))
		cdi->options |= (int) CDO_AUTO_CLOSE;
	if (autoeject==1 && CDROM_CAN(CDC_OPEN_TRAY))
		cdi->options |= (int) CDO_AUTO_EJECT;
	if (lockdoor==1)
		cdi->options |= (int) CDO_LOCK;
	if (check_media_type==1)
		cdi->options |= (int) CDO_CHECK_TYPE;

	if (CDROM_CAN(CDC_MRW_W))
		cdi->exit = cdrom_mrw_exit;

	if (cdi->disk)
		cdi->cdda_method = CDDA_BPC_FULL;
	else
		cdi->cdda_method = CDDA_OLD;

	if (!cdo->generic_packet)
		cdo->generic_packet = cdrom_dummy_generic_packet;

	cdinfo(CD_REG_UNREG, "drive \"/dev/%s\" registered\n", cdi->name);
	mutex_lock(&cdrom_mutex);
	list_add(&cdi->list, &cdrom_list);
	mutex_unlock(&cdrom_mutex);
	return 0;
}
#undef ENSURE

void unregister_cdrom(struct cdrom_device_info *cdi)
{
	cdinfo(CD_OPEN, "entering unregister_cdrom\n"); 

	mutex_lock(&cdrom_mutex);
	list_del(&cdi->list);
	mutex_unlock(&cdrom_mutex);

	if (cdi->exit)
		cdi->exit(cdi);

	cdi->ops->n_minors--;
	cdinfo(CD_REG_UNREG, "drive \"/dev/%s\" unregistered\n", cdi->name);
}

int cdrom_get_media_event(struct cdrom_device_info *cdi,
			  struct media_event_desc *med)
{
	struct packet_command cgc;
	unsigned char buffer[8];
	struct event_header *eh = (struct event_header *) buffer;

	init_cdrom_command(&cgc, buffer, sizeof(buffer), CGC_DATA_READ);
	cgc.cmd[0] = GPCMD_GET_EVENT_STATUS_NOTIFICATION;
	cgc.cmd[1] = 1;		/* IMMED */
	cgc.cmd[4] = 1 << 4;	/* media event */
	cgc.cmd[8] = sizeof(buffer);
	cgc.quiet = 1;

	if (cdi->ops->generic_packet(cdi, &cgc))
		return 1;

	if (be16_to_cpu(eh->data_len) < sizeof(*med))
		return 1;

	if (eh->nea || eh->notification_class != 0x4)
		return 1;

	memcpy(med, &buffer[sizeof(*eh)], sizeof(*med));
	return 0;
}

/*
 * the first prototypes used 0x2c as the page code for the mrw mode page,
 * subsequently this was changed to 0x03. probe the one used by this drive
 */
static int cdrom_mrw_probe_pc(struct cdrom_device_info *cdi)
{
	struct packet_command cgc;
	char buffer[16];

	init_cdrom_command(&cgc, buffer, sizeof(buffer), CGC_DATA_READ);

	cgc.timeout = HZ;
	cgc.quiet = 1;

	if (!cdrom_mode_sense(cdi, &cgc, MRW_MODE_PC, 0)) {
		cdi->mrw_mode_page = MRW_MODE_PC;
		return 0;
	} else if (!cdrom_mode_sense(cdi, &cgc, MRW_MODE_PC_PRE1, 0)) {
		cdi->mrw_mode_page = MRW_MODE_PC_PRE1;
		return 0;
	}

	return 1;
}

static int cdrom_is_mrw(struct cdrom_device_info *cdi, int *write)
{
	struct packet_command cgc;
	struct mrw_feature_desc *mfd;
	unsigned char buffer[16];
	int ret;

	*write = 0;

	init_cdrom_command(&cgc, buffer, sizeof(buffer), CGC_DATA_READ);

	cgc.cmd[0] = GPCMD_GET_CONFIGURATION;
	cgc.cmd[3] = CDF_MRW;
	cgc.cmd[8] = sizeof(buffer);
	cgc.quiet = 1;

	if ((ret = cdi->ops->generic_packet(cdi, &cgc)))
		return ret;

	mfd = (struct mrw_feature_desc *)&buffer[sizeof(struct feature_header)];
	if (be16_to_cpu(mfd->feature_code) != CDF_MRW)
		return 1;
	*write = mfd->write;

	if ((ret = cdrom_mrw_probe_pc(cdi))) {
		*write = 0;
		return ret;
	}

	return 0;
}

static int cdrom_mrw_bgformat(struct cdrom_device_info *cdi, int cont)
{
	struct packet_command cgc;
	unsigned char buffer[12];
	int ret;

	pr_info("%sstarting format\n", cont ? "Re" : "");

	/*
	 * FmtData bit set (bit 4), format type is 1
	 */
	init_cdrom_command(&cgc, buffer, sizeof(buffer), CGC_DATA_WRITE);
	cgc.cmd[0] = GPCMD_FORMAT_UNIT;
	cgc.cmd[1] = (1 << 4) | 1;

	cgc.timeout = 5 * 60 * HZ;

	/*
	 * 4 byte format list header, 8 byte format list descriptor
	 */
	buffer[1] = 1 << 1;
	buffer[3] = 8;

	/*
	 * nr_blocks field
	 */
	buffer[4] = 0xff;
	buffer[5] = 0xff;
	buffer[6] = 0xff;
	buffer[7] = 0xff;

	buffer[8] = 0x24 << 2;
	buffer[11] = cont;

	ret = cdi->ops->generic_packet(cdi, &cgc);
	if (ret)
		pr_info("bgformat failed\n");

	return ret;
}

static int cdrom_mrw_bgformat_susp(struct cdrom_device_info *cdi, int immed)
{
	struct packet_command cgc;

	init_cdrom_command(&cgc, NULL, 0, CGC_DATA_NONE);
	cgc.cmd[0] = GPCMD_CLOSE_TRACK;

	/*
	 * Session = 1, Track = 0
	 */
	cgc.cmd[1] = !!immed;
	cgc.cmd[2] = 1 << 1;

	cgc.timeout = 5 * 60 * HZ;

	return cdi->ops->generic_packet(cdi, &cgc);
}

static int cdrom_flush_cache(struct cdrom_device_info *cdi)
{
	struct packet_command cgc;

	init_cdrom_command(&cgc, NULL, 0, CGC_DATA_NONE);
	cgc.cmd[0] = GPCMD_FLUSH_CACHE;

	cgc.timeout = 5 * 60 * HZ;

	return cdi->ops->generic_packet(cdi, &cgc);
}

static int cdrom_mrw_exit(struct cdrom_device_info *cdi)
{
	disc_information di;
	int ret;

	ret = cdrom_get_disc_info(cdi, &di);
	if (ret < 0 || ret < (int)offsetof(typeof(di),disc_type))
		return 1;

	ret = 0;
	if (di.mrw_status == CDM_MRW_BGFORMAT_ACTIVE) {
		pr_info("issuing MRW background format suspend\n");
		ret = cdrom_mrw_bgformat_susp(cdi, 0);
	}

	if (!ret && cdi->media_written)
		ret = cdrom_flush_cache(cdi);

	return ret;
}

static int cdrom_mrw_set_lba_space(struct cdrom_device_info *cdi, int space)
{
	struct packet_command cgc;
	struct mode_page_header *mph;
	char buffer[16];
	int ret, offset, size;

	init_cdrom_command(&cgc, buffer, sizeof(buffer), CGC_DATA_READ);

	cgc.buffer = buffer;
	cgc.buflen = sizeof(buffer);

	if ((ret = cdrom_mode_sense(cdi, &cgc, cdi->mrw_mode_page, 0)))
		return ret;

	mph = (struct mode_page_header *) buffer;
	offset = be16_to_cpu(mph->desc_length);
	size = be16_to_cpu(mph->mode_data_length) + 2;

	buffer[offset + 3] = space;
	cgc.buflen = size;

	if ((ret = cdrom_mode_select(cdi, &cgc)))
		return ret;

	pr_info("%s: mrw address space %s selected\n",
		cdi->name, mrw_address_space[space]);
	return 0;
}

static int cdrom_get_random_writable(struct cdrom_device_info *cdi,
			      struct rwrt_feature_desc *rfd)
{
	struct packet_command cgc;
	char buffer[24];
	int ret;

	init_cdrom_command(&cgc, buffer, sizeof(buffer), CGC_DATA_READ);

	cgc.cmd[0] = GPCMD_GET_CONFIGURATION;	/* often 0x46 */
	cgc.cmd[3] = CDF_RWRT;			/* often 0x0020 */
	cgc.cmd[8] = sizeof(buffer);		/* often 0x18 */
	cgc.quiet = 1;

	if ((ret = cdi->ops->generic_packet(cdi, &cgc)))
		return ret;

	memcpy(rfd, &buffer[sizeof(struct feature_header)], sizeof (*rfd));
	return 0;
}

static int cdrom_has_defect_mgt(struct cdrom_device_info *cdi)
{
	struct packet_command cgc;
	char buffer[16];
	__be16 *feature_code;
	int ret;

	init_cdrom_command(&cgc, buffer, sizeof(buffer), CGC_DATA_READ);

	cgc.cmd[0] = GPCMD_GET_CONFIGURATION;
	cgc.cmd[3] = CDF_HWDM;
	cgc.cmd[8] = sizeof(buffer);
	cgc.quiet = 1;

	if ((ret = cdi->ops->generic_packet(cdi, &cgc)))
		return ret;

	feature_code = (__be16 *) &buffer[sizeof(struct feature_header)];
	if (be16_to_cpu(*feature_code) == CDF_HWDM)
		return 0;

	return 1;
}


static int cdrom_is_random_writable(struct cdrom_device_info *cdi, int *write)
{
	struct rwrt_feature_desc rfd;
	int ret;

	*write = 0;

	if ((ret = cdrom_get_random_writable(cdi, &rfd)))
		return ret;

	if (CDF_RWRT == be16_to_cpu(rfd.feature_code))
		*write = 1;

	return 0;
}

static int cdrom_media_erasable(struct cdrom_device_info *cdi)
{
	disc_information di;
	int ret;

	ret = cdrom_get_disc_info(cdi, &di);
	if (ret < 0 || ret < offsetof(typeof(di), n_first_track))
		return -1;

	return di.erasable;
}

/*
 * FIXME: check RO bit
 */
static int cdrom_dvdram_open_write(struct cdrom_device_info *cdi)
{
	int ret = cdrom_media_erasable(cdi);

	/*
	 * allow writable open if media info read worked and media is
	 * erasable, _or_ if it fails since not all drives support it
	 */
	if (!ret)
		return 1;

	return 0;
}

static int cdrom_mrw_open_write(struct cdrom_device_info *cdi)
{
	disc_information di;
	int ret;

	/*
	 * always reset to DMA lba space on open
	 */
	if (cdrom_mrw_set_lba_space(cdi, MRW_LBA_DMA)) {
		pr_err("failed setting lba address space\n");
		return 1;
	}

	ret = cdrom_get_disc_info(cdi, &di);
	if (ret < 0 || ret < offsetof(typeof(di),disc_type))
		return 1;

	if (!di.erasable)
		return 1;

	/*
	 * mrw_status
	 * 0	-	not MRW formatted
	 * 1	-	MRW bgformat started, but not running or complete
	 * 2	-	MRW bgformat in progress
	 * 3	-	MRW formatting complete
	 */
	ret = 0;
	pr_info("open: mrw_status '%s'\n", mrw_format_status[di.mrw_status]);
	if (!di.mrw_status)
		ret = 1;
	else if (di.mrw_status == CDM_MRW_BGFORMAT_INACTIVE &&
			mrw_format_restart)
		ret = cdrom_mrw_bgformat(cdi, 1);

	return ret;
}

static int mo_open_write(struct cdrom_device_info *cdi)
{
	struct packet_command cgc;
	char buffer[255];
	int ret;

	init_cdrom_command(&cgc, &buffer, 4, CGC_DATA_READ);
	cgc.quiet = 1;

	/*
	 * obtain write protect information as per
	 * drivers/scsi/sd.c:sd_read_write_protect_flag
	 */

	ret = cdrom_mode_sense(cdi, &cgc, GPMODE_ALL_PAGES, 0);
	if (ret)
		ret = cdrom_mode_sense(cdi, &cgc, GPMODE_VENDOR_PAGE, 0);
	if (ret) {
		cgc.buflen = 255;
		ret = cdrom_mode_sense(cdi, &cgc, GPMODE_ALL_PAGES, 0);
	}

	/* drive gave us no info, let the user go ahead */
	if (ret)
		return 0;

	return buffer[3] & 0x80;
}

static int cdrom_ram_open_write(struct cdrom_device_info *cdi)
{
	struct rwrt_feature_desc rfd;
	int ret;

	if ((ret = cdrom_has_defect_mgt(cdi)))
		return ret;

	if ((ret = cdrom_get_random_writable(cdi, &rfd)))
		return ret;
	else if (CDF_RWRT == be16_to_cpu(rfd.feature_code))
		ret = !rfd.curr;

	cdinfo(CD_OPEN, "can open for random write\n");
	return ret;
}

static void cdrom_mmc3_profile(struct cdrom_device_info *cdi)
{
	struct packet_command cgc;
	char buffer[32];
	int ret, mmc3_profile;

	init_cdrom_command(&cgc, buffer, sizeof(buffer), CGC_DATA_READ);

	cgc.cmd[0] = GPCMD_GET_CONFIGURATION;
	cgc.cmd[1] = 0;
	cgc.cmd[2] = cgc.cmd[3] = 0;		/* Starting Feature Number */
	cgc.cmd[8] = sizeof(buffer);		/* Allocation Length */
	cgc.quiet = 1;

	if ((ret = cdi->ops->generic_packet(cdi, &cgc)))
		mmc3_profile = 0xffff;
	else
		mmc3_profile = (buffer[6] << 8) | buffer[7];

	cdi->mmc3_profile = mmc3_profile;
}

static int cdrom_is_dvd_rw(struct cdrom_device_info *cdi)
{
	switch (cdi->mmc3_profile) {
	case 0x12:	/* DVD-RAM	*/
	case 0x1A:	/* DVD+RW	*/
		return 0;
	default:
		return 1;
	}
}

/*
 * returns 0 for ok to open write, non-0 to disallow
 */
static int cdrom_open_write(struct cdrom_device_info *cdi)
{
	int mrw, mrw_write, ram_write;
	int ret = 1;

	mrw = 0;
	if (!cdrom_is_mrw(cdi, &mrw_write))
		mrw = 1;

	if (CDROM_CAN(CDC_MO_DRIVE))
		ram_write = 1;
	else
		(void) cdrom_is_random_writable(cdi, &ram_write);
	
	if (mrw)
		cdi->mask &= ~CDC_MRW;
	else
		cdi->mask |= CDC_MRW;

	if (mrw_write)
		cdi->mask &= ~CDC_MRW_W;
	else
		cdi->mask |= CDC_MRW_W;

	if (ram_write)
		cdi->mask &= ~CDC_RAM;
	else
		cdi->mask |= CDC_RAM;

	if (CDROM_CAN(CDC_MRW_W))
		ret = cdrom_mrw_open_write(cdi);
	else if (CDROM_CAN(CDC_DVD_RAM))
		ret = cdrom_dvdram_open_write(cdi);
 	else if (CDROM_CAN(CDC_RAM) &&
 		 !CDROM_CAN(CDC_CD_R|CDC_CD_RW|CDC_DVD|CDC_DVD_R|CDC_MRW|CDC_MO_DRIVE))
 		ret = cdrom_ram_open_write(cdi);
	else if (CDROM_CAN(CDC_MO_DRIVE))
		ret = mo_open_write(cdi);
	else if (!cdrom_is_dvd_rw(cdi))
		ret = 0;

	return ret;
}

static void cdrom_dvd_rw_close_write(struct cdrom_device_info *cdi)
{
	struct packet_command cgc;

	if (cdi->mmc3_profile != 0x1a) {
		cdinfo(CD_CLOSE, "%s: No DVD+RW\n", cdi->name);
		return;
	}

	if (!cdi->media_written) {
		cdinfo(CD_CLOSE, "%s: DVD+RW media clean\n", cdi->name);
		return;
	}

	pr_info("%s: dirty DVD+RW media, \"finalizing\"\n", cdi->name);

	init_cdrom_command(&cgc, NULL, 0, CGC_DATA_NONE);
	cgc.cmd[0] = GPCMD_FLUSH_CACHE;
	cgc.timeout = 30*HZ;
	cdi->ops->generic_packet(cdi, &cgc);

	init_cdrom_command(&cgc, NULL, 0, CGC_DATA_NONE);
	cgc.cmd[0] = GPCMD_CLOSE_TRACK;
	cgc.timeout = 3000*HZ;
	cgc.quiet = 1;
	cdi->ops->generic_packet(cdi, &cgc);

	init_cdrom_command(&cgc, NULL, 0, CGC_DATA_NONE);
	cgc.cmd[0] = GPCMD_CLOSE_TRACK;
	cgc.cmd[2] = 2;	 /* Close session */
	cgc.quiet = 1;
	cgc.timeout = 3000*HZ;
	cdi->ops->generic_packet(cdi, &cgc);

	cdi->media_written = 0;
}

static int cdrom_close_write(struct cdrom_device_info *cdi)
{
#if 0
	return cdrom_flush_cache(cdi);
#else
	return 0;
#endif
}

/* We use the open-option O_NONBLOCK to indicate that the
 * purpose of opening is only for subsequent ioctl() calls; no device
 * integrity checks are performed.
 *
 * We hope that all cd-player programs will adopt this convention. It
 * is in their own interest: device control becomes a lot easier
 * this way.
 */
int cdrom_open(struct cdrom_device_info *cdi, struct block_device *bdev, fmode_t mode)
{
	int ret;

	cdinfo(CD_OPEN, "entering cdrom_open\n"); 

	/* open is event synchronization point, check events first */
	check_disk_change(bdev);

	/* if this was a O_NONBLOCK open and we should honor the flags,
	 * do a quick open without drive/disc integrity checks. */
	cdi->use_count++;
	if ((mode & FMODE_NDELAY) && (cdi->options & CDO_USE_FFLAGS)) {
		ret = cdi->ops->open(cdi, 1);
	} else {
		ret = open_for_data(cdi);
		if (ret)
			goto err;
		cdrom_mmc3_profile(cdi);
		if (mode & FMODE_WRITE) {
			ret = -EROFS;
			if (cdrom_open_write(cdi))
				goto err_release;
			if (!CDROM_CAN(CDC_RAM))
				goto err_release;
			ret = 0;
			cdi->media_written = 0;
		}
	}

	if (ret)
		goto err;

	cdinfo(CD_OPEN, "Use count for \"/dev/%s\" now %d\n",
			cdi->name, cdi->use_count);
	return 0;
err_release:
	if (CDROM_CAN(CDC_LOCK) && cdi->options & CDO_LOCK) {
		cdi->ops->lock_door(cdi, 0);
		cdinfo(CD_OPEN, "door unlocked.\n");
	}
	cdi->ops->release(cdi);
err:
	cdi->use_count--;
	return ret;
}

static
int open_for_data(struct cdrom_device_info * cdi)
{
	int ret;
	struct cdrom_device_ops *cdo = cdi->ops;
	tracktype tracks;
	cdinfo(CD_OPEN, "entering open_for_data\n");
	/* Check if the driver can report drive status.  If it can, we
	   can do clever things.  If it can't, well, we at least tried! */
	if (cdo->drive_status != NULL) {
		ret = cdo->drive_status(cdi, CDSL_CURRENT);
		cdinfo(CD_OPEN, "drive_status=%d\n", ret); 
		if (ret == CDS_TRAY_OPEN) {
			cdinfo(CD_OPEN, "the tray is open...\n"); 
			/* can/may i close it? */
			if (CDROM_CAN(CDC_CLOSE_TRAY) &&
			    cdi->options & CDO_AUTO_CLOSE) {
				cdinfo(CD_OPEN, "trying to close the tray.\n"); 
				ret=cdo->tray_move(cdi,0);
				if (ret) {
					cdinfo(CD_OPEN, "bummer. tried to close the tray but failed.\n"); 
					/* Ignore the error from the low
					level driver.  We don't care why it
					couldn't close the tray.  We only care 
					that there is no disc in the drive, 
					since that is the _REAL_ problem here.*/
					ret=-ENOMEDIUM;
					goto clean_up_and_return;
				}
			} else {
				cdinfo(CD_OPEN, "bummer. this drive can't close the tray.\n"); 
				ret=-ENOMEDIUM;
				goto clean_up_and_return;
			}
			/* Ok, the door should be closed now.. Check again */
			ret = cdo->drive_status(cdi, CDSL_CURRENT);
			if ((ret == CDS_NO_DISC) || (ret==CDS_TRAY_OPEN)) {
				cdinfo(CD_OPEN, "bummer. the tray is still not closed.\n"); 
				cdinfo(CD_OPEN, "tray might not contain a medium.\n");
				ret=-ENOMEDIUM;
				goto clean_up_and_return;
			}
			cdinfo(CD_OPEN, "the tray is now closed.\n"); 
		}
		/* the door should be closed now, check for the disc */
		ret = cdo->drive_status(cdi, CDSL_CURRENT);
		if (ret!=CDS_DISC_OK) {
			ret = -ENOMEDIUM;
			goto clean_up_and_return;
		}
	}
	cdrom_count_tracks(cdi, &tracks);
	if (tracks.error == CDS_NO_DISC) {
		cdinfo(CD_OPEN, "bummer. no disc.\n");
		ret=-ENOMEDIUM;
		goto clean_up_and_return;
	}
	/* CD-Players which don't use O_NONBLOCK, workman
	 * for example, need bit CDO_CHECK_TYPE cleared! */
	if (tracks.data==0) {
		if (cdi->options & CDO_CHECK_TYPE) {
		    /* give people a warning shot, now that CDO_CHECK_TYPE
		       is the default case! */
		    cdinfo(CD_OPEN, "bummer. wrong media type.\n"); 
		    cdinfo(CD_WARNING, "pid %d must open device O_NONBLOCK!\n",
					(unsigned int)task_pid_nr(current));
		    ret=-EMEDIUMTYPE;
		    goto clean_up_and_return;
		}
		else {
		    cdinfo(CD_OPEN, "wrong media type, but CDO_CHECK_TYPE not set.\n");
		}
	}

	cdinfo(CD_OPEN, "all seems well, opening the device.\n"); 

	/* all seems well, we can open the device */
	ret = cdo->open(cdi, 0); /* open for data */
	cdinfo(CD_OPEN, "opening the device gave me %d.\n", ret); 
	/* After all this careful checking, we shouldn't have problems
	   opening the device, but we don't want the device locked if 
	   this somehow fails... */
	if (ret) {
		cdinfo(CD_OPEN, "open device failed.\n"); 
		goto clean_up_and_return;
	}
	if (CDROM_CAN(CDC_LOCK) && (cdi->options & CDO_LOCK)) {
			cdo->lock_door(cdi, 1);
			cdinfo(CD_OPEN, "door locked.\n");
	}
	cdinfo(CD_OPEN, "device opened successfully.\n"); 
	return ret;

	/* Something failed.  Try to unlock the drive, because some drivers
	(notably ide-cd) lock the drive after every command.  This produced
	a nasty bug where after mount failed, the drive would remain locked!  
	This ensures that the drive gets unlocked after a mount fails.  This 
	is a goto to avoid bloating the driver with redundant code. */ 
clean_up_and_return:
	cdinfo(CD_OPEN, "open failed.\n"); 
	if (CDROM_CAN(CDC_LOCK) && cdi->options & CDO_LOCK) {
			cdo->lock_door(cdi, 0);
			cdinfo(CD_OPEN, "door unlocked.\n");
	}
	return ret;
}

/* This code is similar to that in open_for_data. The routine is called
   whenever an audio play operation is requested.
*/
static int check_for_audio_disc(struct cdrom_device_info * cdi,
				struct cdrom_device_ops * cdo)
{
        int ret;
	tracktype tracks;
	cdinfo(CD_OPEN, "entering check_for_audio_disc\n");
	if (!(cdi->options & CDO_CHECK_TYPE))
		return 0;
	if (cdo->drive_status != NULL) {
		ret = cdo->drive_status(cdi, CDSL_CURRENT);
		cdinfo(CD_OPEN, "drive_status=%d\n", ret); 
		if (ret == CDS_TRAY_OPEN) {
			cdinfo(CD_OPEN, "the tray is open...\n"); 
			/* can/may i close it? */
			if (CDROM_CAN(CDC_CLOSE_TRAY) &&
			    cdi->options & CDO_AUTO_CLOSE) {
				cdinfo(CD_OPEN, "trying to close the tray.\n"); 
				ret=cdo->tray_move(cdi,0);
				if (ret) {
					cdinfo(CD_OPEN, "bummer. tried to close tray but failed.\n"); 
					/* Ignore the error from the low
					level driver.  We don't care why it
					couldn't close the tray.  We only care 
					that there is no disc in the drive, 
					since that is the _REAL_ problem here.*/
					return -ENOMEDIUM;
				}
			} else {
				cdinfo(CD_OPEN, "bummer. this driver can't close the tray.\n"); 
				return -ENOMEDIUM;
			}
			/* Ok, the door should be closed now.. Check again */
			ret = cdo->drive_status(cdi, CDSL_CURRENT);
			if ((ret == CDS_NO_DISC) || (ret==CDS_TRAY_OPEN)) {
				cdinfo(CD_OPEN, "bummer. the tray is still not closed.\n"); 
				return -ENOMEDIUM;
			}	
			if (ret!=CDS_DISC_OK) {
				cdinfo(CD_OPEN, "bummer. disc isn't ready.\n"); 
				return -EIO;
			}	
			cdinfo(CD_OPEN, "the tray is now closed.\n"); 
		}	
	}
	cdrom_count_tracks(cdi, &tracks);
	if (tracks.error) 
		return(tracks.error);

	if (tracks.audio==0)
		return -EMEDIUMTYPE;

	return 0;
}

void cdrom_release(struct cdrom_device_info *cdi, fmode_t mode)
{
	struct cdrom_device_ops *cdo = cdi->ops;
	int opened_for_data;

	cdinfo(CD_CLOSE, "entering cdrom_release\n");

	if (cdi->use_count > 0)
		cdi->use_count--;

	if (cdi->use_count == 0) {
		cdinfo(CD_CLOSE, "Use count for \"/dev/%s\" now zero\n", cdi->name);
		cdrom_dvd_rw_close_write(cdi);

		if ((cdo->capability & CDC_LOCK) && !cdi->keeplocked) {
			cdinfo(CD_CLOSE, "Unlocking door!\n");
			cdo->lock_door(cdi, 0);
		}
	}

	opened_for_data = !(cdi->options & CDO_USE_FFLAGS) ||
		!(mode & FMODE_NDELAY);

	/*
	 * flush cache on last write release
	 */
	if (CDROM_CAN(CDC_RAM) && !cdi->use_count && cdi->for_data)
		cdrom_close_write(cdi);

	cdo->release(cdi);
	if (cdi->use_count == 0) {      /* last process that closes dev*/
		if (opened_for_data &&
		    cdi->options & CDO_AUTO_EJECT && CDROM_CAN(CDC_OPEN_TRAY))
			cdo->tray_move(cdi, 1);
	}
}

static int cdrom_read_mech_status(struct cdrom_device_info *cdi, 
				  struct cdrom_changer_info *buf)
{
	struct packet_command cgc;
	struct cdrom_device_ops *cdo = cdi->ops;
	int length;

	/*
	 * Sanyo changer isn't spec compliant (doesn't use regular change
	 * LOAD_UNLOAD command, and it doesn't implement the mech status
	 * command below
	 */
	if (cdi->sanyo_slot) {
		buf->hdr.nslots = 3;
		buf->hdr.curslot = cdi->sanyo_slot == 3 ? 0 : cdi->sanyo_slot;
		for (length = 0; length < 3; length++) {
			buf->slots[length].disc_present = 1;
			buf->slots[length].change = 0;
		}
		return 0;
	}

	length = sizeof(struct cdrom_mechstat_header) +
		 cdi->capacity * sizeof(struct cdrom_slot);

	init_cdrom_command(&cgc, buf, length, CGC_DATA_READ);
	cgc.cmd[0] = GPCMD_MECHANISM_STATUS;
	cgc.cmd[8] = (length >> 8) & 0xff;
	cgc.cmd[9] = length & 0xff;
	return cdo->generic_packet(cdi, &cgc);
}

static int cdrom_slot_status(struct cdrom_device_info *cdi, int slot)
{
	struct cdrom_changer_info *info;
	int ret;

	cdinfo(CD_CHANGER, "entering cdrom_slot_status()\n"); 
	if (cdi->sanyo_slot)
		return CDS_NO_INFO;
	
	info = kmalloc(sizeof(*info), GFP_KERNEL);
	if (!info)
		return -ENOMEM;

	if ((ret = cdrom_read_mech_status(cdi, info)))
		goto out_free;

	if (info->slots[slot].disc_present)
		ret = CDS_DISC_OK;
	else
		ret = CDS_NO_DISC;

out_free:
	kfree(info);
	return ret;
}

/* Return the number of slots for an ATAPI/SCSI cdrom, 
 * return 1 if not a changer. 
 */
int cdrom_number_of_slots(struct cdrom_device_info *cdi) 
{
	int status;
	int nslots = 1;
	struct cdrom_changer_info *info;

	cdinfo(CD_CHANGER, "entering cdrom_number_of_slots()\n"); 
	/* cdrom_read_mech_status requires a valid value for capacity: */
	cdi->capacity = 0; 

	info = kmalloc(sizeof(*info), GFP_KERNEL);
	if (!info)
		return -ENOMEM;

	if ((status = cdrom_read_mech_status(cdi, info)) == 0)
		nslots = info->hdr.nslots;

	kfree(info);
	return nslots;
}


/* If SLOT < 0, unload the current slot.  Otherwise, try to load SLOT. */
static int cdrom_load_unload(struct cdrom_device_info *cdi, int slot) 
{
	struct packet_command cgc;

	cdinfo(CD_CHANGER, "entering cdrom_load_unload()\n"); 
	if (cdi->sanyo_slot && slot < 0)
		return 0;

	init_cdrom_command(&cgc, NULL, 0, CGC_DATA_NONE);
	cgc.cmd[0] = GPCMD_LOAD_UNLOAD;
	cgc.cmd[4] = 2 + (slot >= 0);
	cgc.cmd[8] = slot;
	cgc.timeout = 60 * HZ;

	/* The Sanyo 3 CD changer uses byte 7 of the 
	GPCMD_TEST_UNIT_READY to command to switch CDs instead of
	using the GPCMD_LOAD_UNLOAD opcode. */
	if (cdi->sanyo_slot && -1 < slot) {
		cgc.cmd[0] = GPCMD_TEST_UNIT_READY;
		cgc.cmd[7] = slot;
		cgc.cmd[4] = cgc.cmd[8] = 0;
		cdi->sanyo_slot = slot ? slot : 3;
	}

	return cdi->ops->generic_packet(cdi, &cgc);
}

static int cdrom_select_disc(struct cdrom_device_info *cdi, int slot)
{
	struct cdrom_changer_info *info;
	int curslot;
	int ret;

	cdinfo(CD_CHANGER, "entering cdrom_select_disc()\n"); 
	if (!CDROM_CAN(CDC_SELECT_DISC))
		return -EDRIVE_CANT_DO_THIS;

	if (cdi->ops->check_events)
		cdi->ops->check_events(cdi, 0, slot);
	else
		cdi->ops->media_changed(cdi, slot);

	if (slot == CDSL_NONE) {
		/* set media changed bits, on both queues */
		cdi->mc_flags = 0x3;
		return cdrom_load_unload(cdi, -1);
	}

	info = kmalloc(sizeof(*info), GFP_KERNEL);
	if (!info)
		return -ENOMEM;

	if ((ret = cdrom_read_mech_status(cdi, info))) {
		kfree(info);
		return ret;
	}

	curslot = info->hdr.curslot;
	kfree(info);

	if (cdi->use_count > 1 || cdi->keeplocked) {
		if (slot == CDSL_CURRENT) {
	    		return curslot;
		} else {
			return -EBUSY;
		}
	}

	/* Specifying CDSL_CURRENT will attempt to load the currnet slot,
	which is useful if it had been previously unloaded.
	Whether it can or not, it returns the current slot. 
	Similarly,  if slot happens to be the current one, we still
	try and load it. */
	if (slot == CDSL_CURRENT)
		slot = curslot;

	/* set media changed bits on both queues */
	cdi->mc_flags = 0x3;
	if ((ret = cdrom_load_unload(cdi, slot)))
		return ret;

	return slot;
}

/*
 * As cdrom implements an extra ioctl consumer for media changed
 * event, it needs to buffer ->check_events() output, such that event
 * is not lost for both the usual VFS and ioctl paths.
 * cdi->{vfs|ioctl}_events are used to buffer pending events for each
 * path.
 *
 * XXX: Locking is non-existent.  cdi->ops->check_events() can be
 * called in parallel and buffering fields are accessed without any
 * exclusion.  The original media_changed code had the same problem.
 * It might be better to simply deprecate CDROM_MEDIA_CHANGED ioctl
 * and remove this cruft altogether.  It doesn't have much usefulness
 * at this point.
 */
static void cdrom_update_events(struct cdrom_device_info *cdi,
				unsigned int clearing)
{
	unsigned int events;

	events = cdi->ops->check_events(cdi, clearing, CDSL_CURRENT);
	cdi->vfs_events |= events;
	cdi->ioctl_events |= events;
}

unsigned int cdrom_check_events(struct cdrom_device_info *cdi,
				unsigned int clearing)
{
	unsigned int events;

	cdrom_update_events(cdi, clearing);
	events = cdi->vfs_events;
	cdi->vfs_events = 0;
	return events;
}
EXPORT_SYMBOL(cdrom_check_events);

/* We want to make media_changed accessible to the user through an
 * ioctl. The main problem now is that we must double-buffer the
 * low-level implementation, to assure that the VFS and the user both
 * see a medium change once.
 */

static
int media_changed(struct cdrom_device_info *cdi, int queue)
{
	unsigned int mask = (1 << (queue & 1));
	int ret = !!(cdi->mc_flags & mask);
	bool changed;

	if (!CDROM_CAN(CDC_MEDIA_CHANGED))
		return ret;

	/* changed since last call? */
	if (cdi->ops->check_events) {
		BUG_ON(!queue);	/* shouldn't be called from VFS path */
		cdrom_update_events(cdi, DISK_EVENT_MEDIA_CHANGE);
		changed = cdi->ioctl_events & DISK_EVENT_MEDIA_CHANGE;
		cdi->ioctl_events = 0;
	} else
		changed = cdi->ops->media_changed(cdi, CDSL_CURRENT);

	if (changed) {
		cdi->mc_flags = 0x3;    /* set bit on both queues */
		ret |= 1;
		cdi->media_written = 0;
	}

	cdi->mc_flags &= ~mask;         /* clear bit */
	return ret;
}

int cdrom_media_changed(struct cdrom_device_info *cdi)
{
	/* This talks to the VFS, which doesn't like errors - just 1 or 0.  
	 * Returning "0" is always safe (media hasn't been changed). Do that 
	 * if the low-level cdrom driver dosn't support media changed. */ 
	if (cdi == NULL || cdi->ops->media_changed == NULL)
		return 0;
	if (!CDROM_CAN(CDC_MEDIA_CHANGED))
		return 0;
	return media_changed(cdi, 0);
}

/* badly broken, I know. Is due for a fixup anytime. */
static void cdrom_count_tracks(struct cdrom_device_info *cdi, tracktype* tracks)
{
	struct cdrom_tochdr header;
	struct cdrom_tocentry entry;
	int ret, i;
	tracks->data=0;
	tracks->audio=0;
	tracks->cdi=0;
	tracks->xa=0;
	tracks->error=0;
	cdinfo(CD_COUNT_TRACKS, "entering cdrom_count_tracks\n"); 
	/* Grab the TOC header so we can see how many tracks there are */
	if ((ret = cdi->ops->audio_ioctl(cdi, CDROMREADTOCHDR, &header))) {
		if (ret == -ENOMEDIUM)
			tracks->error = CDS_NO_DISC;
		else
			tracks->error = CDS_NO_INFO;
		return;
	}	
	/* check what type of tracks are on this disc */
	entry.cdte_format = CDROM_MSF;
	for (i = header.cdth_trk0; i <= header.cdth_trk1; i++) {
		entry.cdte_track  = i;
		if (cdi->ops->audio_ioctl(cdi, CDROMREADTOCENTRY, &entry)) {
			tracks->error=CDS_NO_INFO;
			return;
		}	
		if (entry.cdte_ctrl & CDROM_DATA_TRACK) {
		    if (entry.cdte_format == 0x10)
			tracks->cdi++;
		    else if (entry.cdte_format == 0x20) 
			tracks->xa++;
		    else
			tracks->data++;
		} else
		    tracks->audio++;
		cdinfo(CD_COUNT_TRACKS, "track %d: format=%d, ctrl=%d\n",
		       i, entry.cdte_format, entry.cdte_ctrl);
	}	
	cdinfo(CD_COUNT_TRACKS, "disc has %d tracks: %d=audio %d=data %d=Cd-I %d=XA\n", 
		header.cdth_trk1, tracks->audio, tracks->data, 
		tracks->cdi, tracks->xa);
}	

/* Requests to the low-level drivers will /always/ be done in the
   following format convention:

   CDROM_LBA: all data-related requests.
   CDROM_MSF: all audio-related requests.

   However, a low-level implementation is allowed to refuse this
   request, and return information in its own favorite format.

   It doesn't make sense /at all/ to ask for a play_audio in LBA
   format, or ask for multi-session info in MSF format. However, for
   backward compatibility these format requests will be satisfied, but
   the requests to the low-level drivers will be sanitized in the more
   meaningful format indicated above.
 */

static
void sanitize_format(union cdrom_addr *addr,
		     u_char * curr, u_char requested)
{
	if (*curr == requested)
		return;                 /* nothing to be done! */
	if (requested == CDROM_LBA) {
		addr->lba = (int) addr->msf.frame +
			75 * (addr->msf.second - 2 + 60 * addr->msf.minute);
	} else {                        /* CDROM_MSF */
		int lba = addr->lba;
		addr->msf.frame = lba % 75;
		lba /= 75;
		lba += 2;
		addr->msf.second = lba % 60;
		addr->msf.minute = lba / 60;
	}
	*curr = requested;
}

void init_cdrom_command(struct packet_command *cgc, void *buf, int len,
			int type)
{
	memset(cgc, 0, sizeof(struct packet_command));
	if (buf)
		memset(buf, 0, len);
	cgc->buffer = (char *) buf;
	cgc->buflen = len;
	cgc->data_direction = type;
	cgc->timeout = CDROM_DEF_TIMEOUT;
}

/* DVD handling */

#define copy_key(dest,src)	memcpy((dest), (src), sizeof(dvd_key))
#define copy_chal(dest,src)	memcpy((dest), (src), sizeof(dvd_challenge))

static void setup_report_key(struct packet_command *cgc, unsigned agid, unsigned type)
{
	cgc->cmd[0] = GPCMD_REPORT_KEY;
	cgc->cmd[10] = type | (agid << 6);
	switch (type) {
		case 0: case 8: case 5: {
			cgc->buflen = 8;
			break;
		}
		case 1: {
			cgc->buflen = 16;
			break;
		}
		case 2: case 4: {
			cgc->buflen = 12;
			break;
		}
	}
	cgc->cmd[9] = cgc->buflen;
	cgc->data_direction = CGC_DATA_READ;
}

static void setup_send_key(struct packet_command *cgc, unsigned agid, unsigned type)
{
	cgc->cmd[0] = GPCMD_SEND_KEY;
	cgc->cmd[10] = type | (agid << 6);
	switch (type) {
		case 1: {
			cgc->buflen = 16;
			break;
		}
		case 3: {
			cgc->buflen = 12;
			break;
		}
		case 6: {
			cgc->buflen = 8;
			break;
		}
	}
	cgc->cmd[9] = cgc->buflen;
	cgc->data_direction = CGC_DATA_WRITE;
}

static int dvd_do_auth(struct cdrom_device_info *cdi, dvd_authinfo *ai)
{
	int ret;
	u_char buf[20];
	struct packet_command cgc;
	struct cdrom_device_ops *cdo = cdi->ops;
	rpc_state_t rpc_state;

	memset(buf, 0, sizeof(buf));
	init_cdrom_command(&cgc, buf, 0, CGC_DATA_READ);

	switch (ai->type) {
	/* LU data send */
	case DVD_LU_SEND_AGID:
		cdinfo(CD_DVD, "entering DVD_LU_SEND_AGID\n"); 
		cgc.quiet = 1;
		setup_report_key(&cgc, ai->lsa.agid, 0);

		if ((ret = cdo->generic_packet(cdi, &cgc)))
			return ret;

		ai->lsa.agid = buf[7] >> 6;
		/* Returning data, let host change state */
		break;

	case DVD_LU_SEND_KEY1:
		cdinfo(CD_DVD, "entering DVD_LU_SEND_KEY1\n"); 
		setup_report_key(&cgc, ai->lsk.agid, 2);

		if ((ret = cdo->generic_packet(cdi, &cgc)))
			return ret;

		copy_key(ai->lsk.key, &buf[4]);
		/* Returning data, let host change state */
		break;

	case DVD_LU_SEND_CHALLENGE:
		cdinfo(CD_DVD, "entering DVD_LU_SEND_CHALLENGE\n"); 
		setup_report_key(&cgc, ai->lsc.agid, 1);

		if ((ret = cdo->generic_packet(cdi, &cgc)))
			return ret;

		copy_chal(ai->lsc.chal, &buf[4]);
		/* Returning data, let host change state */
		break;

	/* Post-auth key */
	case DVD_LU_SEND_TITLE_KEY:
		cdinfo(CD_DVD, "entering DVD_LU_SEND_TITLE_KEY\n"); 
		cgc.quiet = 1;
		setup_report_key(&cgc, ai->lstk.agid, 4);
		cgc.cmd[5] = ai->lstk.lba;
		cgc.cmd[4] = ai->lstk.lba >> 8;
		cgc.cmd[3] = ai->lstk.lba >> 16;
		cgc.cmd[2] = ai->lstk.lba >> 24;

		if ((ret = cdo->generic_packet(cdi, &cgc)))
			return ret;

		ai->lstk.cpm = (buf[4] >> 7) & 1;
		ai->lstk.cp_sec = (buf[4] >> 6) & 1;
		ai->lstk.cgms = (buf[4] >> 4) & 3;
		copy_key(ai->lstk.title_key, &buf[5]);
		/* Returning data, let host change state */
		break;

	case DVD_LU_SEND_ASF:
		cdinfo(CD_DVD, "entering DVD_LU_SEND_ASF\n"); 
		setup_report_key(&cgc, ai->lsasf.agid, 5);
		
		if ((ret = cdo->generic_packet(cdi, &cgc)))
			return ret;

		ai->lsasf.asf = buf[7] & 1;
		break;

	/* LU data receive (LU changes state) */
	case DVD_HOST_SEND_CHALLENGE:
		cdinfo(CD_DVD, "entering DVD_HOST_SEND_CHALLENGE\n"); 
		setup_send_key(&cgc, ai->hsc.agid, 1);
		buf[1] = 0xe;
		copy_chal(&buf[4], ai->hsc.chal);

		if ((ret = cdo->generic_packet(cdi, &cgc)))
			return ret;

		ai->type = DVD_LU_SEND_KEY1;
		break;

	case DVD_HOST_SEND_KEY2:
		cdinfo(CD_DVD, "entering DVD_HOST_SEND_KEY2\n"); 
		setup_send_key(&cgc, ai->hsk.agid, 3);
		buf[1] = 0xa;
		copy_key(&buf[4], ai->hsk.key);

		if ((ret = cdo->generic_packet(cdi, &cgc))) {
			ai->type = DVD_AUTH_FAILURE;
			return ret;
		}
		ai->type = DVD_AUTH_ESTABLISHED;
		break;

	/* Misc */
	case DVD_INVALIDATE_AGID:
		cgc.quiet = 1;
		cdinfo(CD_DVD, "entering DVD_INVALIDATE_AGID\n"); 
		setup_report_key(&cgc, ai->lsa.agid, 0x3f);
		if ((ret = cdo->generic_packet(cdi, &cgc)))
			return ret;
		break;

	/* Get region settings */
	case DVD_LU_SEND_RPC_STATE:
		cdinfo(CD_DVD, "entering DVD_LU_SEND_RPC_STATE\n");
		setup_report_key(&cgc, 0, 8);
		memset(&rpc_state, 0, sizeof(rpc_state_t));
		cgc.buffer = (char *) &rpc_state;

		if ((ret = cdo->generic_packet(cdi, &cgc)))
			return ret;

		ai->lrpcs.type = rpc_state.type_code;
		ai->lrpcs.vra = rpc_state.vra;
		ai->lrpcs.ucca = rpc_state.ucca;
		ai->lrpcs.region_mask = rpc_state.region_mask;
		ai->lrpcs.rpc_scheme = rpc_state.rpc_scheme;
		break;

	/* Set region settings */
	case DVD_HOST_SEND_RPC_STATE:
		cdinfo(CD_DVD, "entering DVD_HOST_SEND_RPC_STATE\n");
		setup_send_key(&cgc, 0, 6);
		buf[1] = 6;
		buf[4] = ai->hrpcs.pdrc;

		if ((ret = cdo->generic_packet(cdi, &cgc)))
			return ret;
		break;

	default:
		cdinfo(CD_WARNING, "Invalid DVD key ioctl (%d)\n", ai->type);
		return -ENOTTY;
	}

	return 0;
}

static int dvd_read_physical(struct cdrom_device_info *cdi, dvd_struct *s,
				struct packet_command *cgc)
{
	unsigned char buf[21], *base;
	struct dvd_layer *layer;
	struct cdrom_device_ops *cdo = cdi->ops;
	int ret, layer_num = s->physical.layer_num;

	if (layer_num >= DVD_LAYERS)
		return -EINVAL;

	init_cdrom_command(cgc, buf, sizeof(buf), CGC_DATA_READ);
	cgc->cmd[0] = GPCMD_READ_DVD_STRUCTURE;
	cgc->cmd[6] = layer_num;
	cgc->cmd[7] = s->type;
	cgc->cmd[9] = cgc->buflen & 0xff;

	/*
	 * refrain from reporting errors on non-existing layers (mainly)
	 */
	cgc->quiet = 1;

	ret = cdo->generic_packet(cdi, cgc);
	if (ret)
		return ret;

	base = &buf[4];
	layer = &s->physical.layer[layer_num];

	/*
	 * place the data... really ugly, but at least we won't have to
	 * worry about endianess in userspace.
	 */
	memset(layer, 0, sizeof(*layer));
	layer->book_version = base[0] & 0xf;
	layer->book_type = base[0] >> 4;
	layer->min_rate = base[1] & 0xf;
	layer->disc_size = base[1] >> 4;
	layer->layer_type = base[2] & 0xf;
	layer->track_path = (base[2] >> 4) & 1;
	layer->nlayers = (base[2] >> 5) & 3;
	layer->track_density = base[3] & 0xf;
	layer->linear_density = base[3] >> 4;
	layer->start_sector = base[5] << 16 | base[6] << 8 | base[7];
	layer->end_sector = base[9] << 16 | base[10] << 8 | base[11];
	layer->end_sector_l0 = base[13] << 16 | base[14] << 8 | base[15];
	layer->bca = base[16] >> 7;

	return 0;
}

static int dvd_read_copyright(struct cdrom_device_info *cdi, dvd_struct *s,
				struct packet_command *cgc)
{
	int ret;
	u_char buf[8];
	struct cdrom_device_ops *cdo = cdi->ops;

	init_cdrom_command(cgc, buf, sizeof(buf), CGC_DATA_READ);
	cgc->cmd[0] = GPCMD_READ_DVD_STRUCTURE;
	cgc->cmd[6] = s->copyright.layer_num;
	cgc->cmd[7] = s->type;
	cgc->cmd[8] = cgc->buflen >> 8;
	cgc->cmd[9] = cgc->buflen & 0xff;

	ret = cdo->generic_packet(cdi, cgc);
	if (ret)
		return ret;

	s->copyright.cpst = buf[4];
	s->copyright.rmi = buf[5];

	return 0;
}

static int dvd_read_disckey(struct cdrom_device_info *cdi, dvd_struct *s,
				struct packet_command *cgc)
{
	int ret, size;
	u_char *buf;
	struct cdrom_device_ops *cdo = cdi->ops;

	size = sizeof(s->disckey.value) + 4;

	buf = kmalloc(size, GFP_KERNEL);
	if (!buf)
		return -ENOMEM;

	init_cdrom_command(cgc, buf, size, CGC_DATA_READ);
	cgc->cmd[0] = GPCMD_READ_DVD_STRUCTURE;
	cgc->cmd[7] = s->type;
	cgc->cmd[8] = size >> 8;
	cgc->cmd[9] = size & 0xff;
	cgc->cmd[10] = s->disckey.agid << 6;

	ret = cdo->generic_packet(cdi, cgc);
	if (!ret)
		memcpy(s->disckey.value, &buf[4], sizeof(s->disckey.value));

	kfree(buf);
	return ret;
}

static int dvd_read_bca(struct cdrom_device_info *cdi, dvd_struct *s,
			struct packet_command *cgc)
{
	int ret, size = 4 + 188;
	u_char *buf;
	struct cdrom_device_ops *cdo = cdi->ops;

	buf = kmalloc(size, GFP_KERNEL);
	if (!buf)
		return -ENOMEM;

	init_cdrom_command(cgc, buf, size, CGC_DATA_READ);
	cgc->cmd[0] = GPCMD_READ_DVD_STRUCTURE;
	cgc->cmd[7] = s->type;
	cgc->cmd[9] = cgc->buflen & 0xff;

	ret = cdo->generic_packet(cdi, cgc);
	if (ret)
		goto out;

	s->bca.len = buf[0] << 8 | buf[1];
	if (s->bca.len < 12 || s->bca.len > 188) {
		cdinfo(CD_WARNING, "Received invalid BCA length (%d)\n", s->bca.len);
		ret = -EIO;
		goto out;
	}
	memcpy(s->bca.value, &buf[4], s->bca.len);
	ret = 0;
out:
	kfree(buf);
	return ret;
}

static int dvd_read_manufact(struct cdrom_device_info *cdi, dvd_struct *s,
				struct packet_command *cgc)
{
	int ret = 0, size;
	u_char *buf;
	struct cdrom_device_ops *cdo = cdi->ops;

	size = sizeof(s->manufact.value) + 4;

	buf = kmalloc(size, GFP_KERNEL);
	if (!buf)
		return -ENOMEM;

	init_cdrom_command(cgc, buf, size, CGC_DATA_READ);
	cgc->cmd[0] = GPCMD_READ_DVD_STRUCTURE;
	cgc->cmd[7] = s->type;
	cgc->cmd[8] = size >> 8;
	cgc->cmd[9] = size & 0xff;

	ret = cdo->generic_packet(cdi, cgc);
	if (ret)
		goto out;

	s->manufact.len = buf[0] << 8 | buf[1];
	if (s->manufact.len < 0) {
		cdinfo(CD_WARNING, "Received invalid manufacture info length"
				   " (%d)\n", s->manufact.len);
		ret = -EIO;
	} else {
		if (s->manufact.len > 2048) {
			cdinfo(CD_WARNING, "Received invalid manufacture info "
					"length (%d): truncating to 2048\n",
					s->manufact.len);
			s->manufact.len = 2048;
		}
		memcpy(s->manufact.value, &buf[4], s->manufact.len);
	}

out:
	kfree(buf);
	return ret;
}

static int dvd_read_struct(struct cdrom_device_info *cdi, dvd_struct *s,
				struct packet_command *cgc)
{
	switch (s->type) {
	case DVD_STRUCT_PHYSICAL:
		return dvd_read_physical(cdi, s, cgc);

	case DVD_STRUCT_COPYRIGHT:
		return dvd_read_copyright(cdi, s, cgc);

	case DVD_STRUCT_DISCKEY:
		return dvd_read_disckey(cdi, s, cgc);

	case DVD_STRUCT_BCA:
		return dvd_read_bca(cdi, s, cgc);

	case DVD_STRUCT_MANUFACT:
		return dvd_read_manufact(cdi, s, cgc);
		
	default:
		cdinfo(CD_WARNING, ": Invalid DVD structure read requested (%d)\n",
					s->type);
		return -EINVAL;
	}
}

int cdrom_mode_sense(struct cdrom_device_info *cdi,
		     struct packet_command *cgc,
		     int page_code, int page_control)
{
	struct cdrom_device_ops *cdo = cdi->ops;

	memset(cgc->cmd, 0, sizeof(cgc->cmd));

	cgc->cmd[0] = GPCMD_MODE_SENSE_10;
	cgc->cmd[2] = page_code | (page_control << 6);
	cgc->cmd[7] = cgc->buflen >> 8;
	cgc->cmd[8] = cgc->buflen & 0xff;
	cgc->data_direction = CGC_DATA_READ;
	return cdo->generic_packet(cdi, cgc);
}

int cdrom_mode_select(struct cdrom_device_info *cdi,
		      struct packet_command *cgc)
{
	struct cdrom_device_ops *cdo = cdi->ops;

	memset(cgc->cmd, 0, sizeof(cgc->cmd));
	memset(cgc->buffer, 0, 2);
	cgc->cmd[0] = GPCMD_MODE_SELECT_10;
	cgc->cmd[1] = 0x10;		/* PF */
	cgc->cmd[7] = cgc->buflen >> 8;
	cgc->cmd[8] = cgc->buflen & 0xff;
	cgc->data_direction = CGC_DATA_WRITE;
	return cdo->generic_packet(cdi, cgc);
}

static int cdrom_read_subchannel(struct cdrom_device_info *cdi,
				 struct cdrom_subchnl *subchnl, int mcn)
{
	struct cdrom_device_ops *cdo = cdi->ops;
	struct packet_command cgc;
	char buffer[32];
	int ret;

	init_cdrom_command(&cgc, buffer, 16, CGC_DATA_READ);
	cgc.cmd[0] = GPCMD_READ_SUBCHANNEL;
	cgc.cmd[1] = 2;     /* MSF addressing */
	cgc.cmd[2] = 0x40;  /* request subQ data */
	cgc.cmd[3] = mcn ? 2 : 1;
	cgc.cmd[8] = 16;

	if ((ret = cdo->generic_packet(cdi, &cgc)))
		return ret;

	subchnl->cdsc_audiostatus = cgc.buffer[1];
	subchnl->cdsc_format = CDROM_MSF;
	subchnl->cdsc_ctrl = cgc.buffer[5] & 0xf;
	subchnl->cdsc_trk = cgc.buffer[6];
	subchnl->cdsc_ind = cgc.buffer[7];

	subchnl->cdsc_reladdr.msf.minute = cgc.buffer[13];
	subchnl->cdsc_reladdr.msf.second = cgc.buffer[14];
	subchnl->cdsc_reladdr.msf.frame = cgc.buffer[15];
	subchnl->cdsc_absaddr.msf.minute = cgc.buffer[9];
	subchnl->cdsc_absaddr.msf.second = cgc.buffer[10];
	subchnl->cdsc_absaddr.msf.frame = cgc.buffer[11];

	return 0;
}

/*
 * Specific READ_10 interface
 */
static int cdrom_read_cd(struct cdrom_device_info *cdi,
			 struct packet_command *cgc, int lba,
			 int blocksize, int nblocks)
{
	struct cdrom_device_ops *cdo = cdi->ops;

	memset(&cgc->cmd, 0, sizeof(cgc->cmd));
	cgc->cmd[0] = GPCMD_READ_10;
	cgc->cmd[2] = (lba >> 24) & 0xff;
	cgc->cmd[3] = (lba >> 16) & 0xff;
	cgc->cmd[4] = (lba >>  8) & 0xff;
	cgc->cmd[5] = lba & 0xff;
	cgc->cmd[6] = (nblocks >> 16) & 0xff;
	cgc->cmd[7] = (nblocks >>  8) & 0xff;
	cgc->cmd[8] = nblocks & 0xff;
	cgc->buflen = blocksize * nblocks;
	return cdo->generic_packet(cdi, cgc);
}

/* very generic interface for reading the various types of blocks */
static int cdrom_read_block(struct cdrom_device_info *cdi,
			    struct packet_command *cgc,
			    int lba, int nblocks, int format, int blksize)
{
	struct cdrom_device_ops *cdo = cdi->ops;

	memset(&cgc->cmd, 0, sizeof(cgc->cmd));
	cgc->cmd[0] = GPCMD_READ_CD;
	/* expected sector size - cdda,mode1,etc. */
	cgc->cmd[1] = format << 2;
	/* starting address */
	cgc->cmd[2] = (lba >> 24) & 0xff;
	cgc->cmd[3] = (lba >> 16) & 0xff;
	cgc->cmd[4] = (lba >>  8) & 0xff;
	cgc->cmd[5] = lba & 0xff;
	/* number of blocks */
	cgc->cmd[6] = (nblocks >> 16) & 0xff;
	cgc->cmd[7] = (nblocks >>  8) & 0xff;
	cgc->cmd[8] = nblocks & 0xff;
	cgc->buflen = blksize * nblocks;
	
	/* set the header info returned */
	switch (blksize) {
	case CD_FRAMESIZE_RAW0	: cgc->cmd[9] = 0x58; break;
	case CD_FRAMESIZE_RAW1	: cgc->cmd[9] = 0x78; break;
	case CD_FRAMESIZE_RAW	: cgc->cmd[9] = 0xf8; break;
	default			: cgc->cmd[9] = 0x10;
	}
	
	return cdo->generic_packet(cdi, cgc);
}

static int cdrom_read_cdda_old(struct cdrom_device_info *cdi, __u8 __user *ubuf,
			       int lba, int nframes)
{
	struct packet_command cgc;
	int ret = 0;
	int nr;

	cdi->last_sense = 0;

	memset(&cgc, 0, sizeof(cgc));

	/*
	 * start with will ra.nframes size, back down if alloc fails
	 */
	nr = nframes;
	do {
		cgc.buffer = kmalloc(CD_FRAMESIZE_RAW * nr, GFP_KERNEL);
		if (cgc.buffer)
			break;

		nr >>= 1;
	} while (nr);

	if (!nr)
		return -ENOMEM;

	cgc.data_direction = CGC_DATA_READ;
	while (nframes > 0) {
		if (nr > nframes)
			nr = nframes;

		ret = cdrom_read_block(cdi, &cgc, lba, nr, 1, CD_FRAMESIZE_RAW);
		if (ret)
			break;
		if (copy_to_user(ubuf, cgc.buffer, CD_FRAMESIZE_RAW * nr)) {
			ret = -EFAULT;
			break;
		}
		ubuf += CD_FRAMESIZE_RAW * nr;
		nframes -= nr;
		lba += nr;
	}
	kfree(cgc.buffer);
	return ret;
}

static int cdrom_read_cdda_bpc(struct cdrom_device_info *cdi, __u8 __user *ubuf,
			       int lba, int nframes)
{
	struct request_queue *q = cdi->disk->queue;
	struct request *rq;
	struct bio *bio;
	unsigned int len;
	int nr, ret = 0;

	if (!q)
		return -ENXIO;

	cdi->last_sense = 0;

	while (nframes) {
		nr = nframes;
		if (cdi->cdda_method == CDDA_BPC_SINGLE)
			nr = 1;
		if (nr * CD_FRAMESIZE_RAW > (queue_max_sectors(q) << 9))
			nr = (queue_max_sectors(q) << 9) / CD_FRAMESIZE_RAW;

		len = nr * CD_FRAMESIZE_RAW;

		rq = blk_get_request(q, READ, GFP_KERNEL);
		if (!rq) {
			ret = -ENOMEM;
			break;
		}

		ret = blk_rq_map_user(q, rq, NULL, ubuf, len, GFP_KERNEL);
		if (ret) {
			blk_put_request(rq);
			break;
		}

		rq->cmd[0] = GPCMD_READ_CD;
		rq->cmd[1] = 1 << 2;
		rq->cmd[2] = (lba >> 24) & 0xff;
		rq->cmd[3] = (lba >> 16) & 0xff;
		rq->cmd[4] = (lba >>  8) & 0xff;
		rq->cmd[5] = lba & 0xff;
		rq->cmd[6] = (nr >> 16) & 0xff;
		rq->cmd[7] = (nr >>  8) & 0xff;
		rq->cmd[8] = nr & 0xff;
		rq->cmd[9] = 0xf8;

		rq->cmd_len = 12;
		rq->cmd_type = REQ_TYPE_BLOCK_PC;
		rq->timeout = 60 * HZ;
		bio = rq->bio;

		if (blk_execute_rq(q, cdi->disk, rq, 0)) {
			struct request_sense *s = rq->sense;
			ret = -EIO;
			cdi->last_sense = s->sense_key;
		}

		if (blk_rq_unmap_user(bio))
			ret = -EFAULT;
		blk_put_request(rq);

		if (ret)
			break;

		nframes -= nr;
		lba += nr;
		ubuf += len;
	}

	return ret;
}

static int cdrom_read_cdda(struct cdrom_device_info *cdi, __u8 __user *ubuf,
			   int lba, int nframes)
{
	int ret;

	if (cdi->cdda_method == CDDA_OLD)
		return cdrom_read_cdda_old(cdi, ubuf, lba, nframes);

retry:
	/*
	 * for anything else than success and io error, we need to retry
	 */
	ret = cdrom_read_cdda_bpc(cdi, ubuf, lba, nframes);
	if (!ret || ret != -EIO)
		return ret;

	/*
	 * I've seen drives get sense 4/8/3 udma crc errors on multi
	 * frame dma, so drop to single frame dma if we need to
	 */
	if (cdi->cdda_method == CDDA_BPC_FULL && nframes > 1) {
		pr_info("dropping to single frame dma\n");
		cdi->cdda_method = CDDA_BPC_SINGLE;
		goto retry;
	}

	/*
	 * so we have an io error of some sort with multi frame dma. if the
	 * condition wasn't a hardware error
	 * problems, not for any error
	 */
	if (cdi->last_sense != 0x04 && cdi->last_sense != 0x0b)
		return ret;

	pr_info("dropping to old style cdda (sense=%x)\n", cdi->last_sense);
	cdi->cdda_method = CDDA_OLD;
	return cdrom_read_cdda_old(cdi, ubuf, lba, nframes);	
}

static int cdrom_ioctl_multisession(struct cdrom_device_info *cdi,
		void __user *argp)
{
	struct cdrom_multisession ms_info;
	u8 requested_format;
	int ret;

	cdinfo(CD_DO_IOCTL, "entering CDROMMULTISESSION\n");

	if (!(cdi->ops->capability & CDC_MULTI_SESSION))
		return -ENOSYS;

	if (copy_from_user(&ms_info, argp, sizeof(ms_info)))
		return -EFAULT;

	requested_format = ms_info.addr_format;
	if (requested_format != CDROM_MSF && requested_format != CDROM_LBA)
		return -EINVAL;
	ms_info.addr_format = CDROM_LBA;

	ret = cdi->ops->get_last_session(cdi, &ms_info);
	if (ret)
		return ret;

	sanitize_format(&ms_info.addr, &ms_info.addr_format, requested_format);

	if (copy_to_user(argp, &ms_info, sizeof(ms_info)))
		return -EFAULT;

	cdinfo(CD_DO_IOCTL, "CDROMMULTISESSION successful\n");
	return 0;
}

static int cdrom_ioctl_eject(struct cdrom_device_info *cdi)
{
	cdinfo(CD_DO_IOCTL, "entering CDROMEJECT\n");

	if (!CDROM_CAN(CDC_OPEN_TRAY))
		return -ENOSYS;
	if (cdi->use_count != 1 || cdi->keeplocked)
		return -EBUSY;
	if (CDROM_CAN(CDC_LOCK)) {
		int ret = cdi->ops->lock_door(cdi, 0);
		if (ret)
			return ret;
	}

	return cdi->ops->tray_move(cdi, 1);
}

static int cdrom_ioctl_closetray(struct cdrom_device_info *cdi)
{
	cdinfo(CD_DO_IOCTL, "entering CDROMCLOSETRAY\n");

	if (!CDROM_CAN(CDC_CLOSE_TRAY))
		return -ENOSYS;
	return cdi->ops->tray_move(cdi, 0);
}

static int cdrom_ioctl_eject_sw(struct cdrom_device_info *cdi,
		unsigned long arg)
{
	cdinfo(CD_DO_IOCTL, "entering CDROMEJECT_SW\n");

	if (!CDROM_CAN(CDC_OPEN_TRAY))
		return -ENOSYS;
	if (cdi->keeplocked)
		return -EBUSY;

	cdi->options &= ~(CDO_AUTO_CLOSE | CDO_AUTO_EJECT);
	if (arg)
		cdi->options |= CDO_AUTO_CLOSE | CDO_AUTO_EJECT;
	return 0;
}

static int cdrom_ioctl_media_changed(struct cdrom_device_info *cdi,
		unsigned long arg)
{
	struct cdrom_changer_info *info;
	int ret;

	cdinfo(CD_DO_IOCTL, "entering CDROM_MEDIA_CHANGED\n");

	if (!CDROM_CAN(CDC_MEDIA_CHANGED))
		return -ENOSYS;

	/* cannot select disc or select current disc */
	if (!CDROM_CAN(CDC_SELECT_DISC) || arg == CDSL_CURRENT)
		return media_changed(cdi, 1);

	if ((unsigned int)arg >= cdi->capacity)
		return -EINVAL;

	info = kmalloc(sizeof(*info), GFP_KERNEL);
	if (!info)
		return -ENOMEM;

	ret = cdrom_read_mech_status(cdi, info);
	if (!ret)
		ret = info->slots[arg].change;
	kfree(info);
	return ret;
}

static int cdrom_ioctl_set_options(struct cdrom_device_info *cdi,
		unsigned long arg)
{
	cdinfo(CD_DO_IOCTL, "entering CDROM_SET_OPTIONS\n");

	/*
	 * Options need to be in sync with capability.
	 * Too late for that, so we have to check each one separately.
	 */
	switch (arg) {
	case CDO_USE_FFLAGS:
	case CDO_CHECK_TYPE:
		break;
	case CDO_LOCK:
		if (!CDROM_CAN(CDC_LOCK))
			return -ENOSYS;
		break;
	case 0:
		return cdi->options;
	/* default is basically CDO_[AUTO_CLOSE|AUTO_EJECT] */
	default:
		if (!CDROM_CAN(arg))
			return -ENOSYS;
	}
	cdi->options |= (int) arg;
	return cdi->options;
}

static int cdrom_ioctl_clear_options(struct cdrom_device_info *cdi,
		unsigned long arg)
{
	cdinfo(CD_DO_IOCTL, "entering CDROM_CLEAR_OPTIONS\n");

	cdi->options &= ~(int) arg;
	return cdi->options;
}

static int cdrom_ioctl_select_speed(struct cdrom_device_info *cdi,
		unsigned long arg)
{
	cdinfo(CD_DO_IOCTL, "entering CDROM_SELECT_SPEED\n");

	if (!CDROM_CAN(CDC_SELECT_SPEED))
		return -ENOSYS;
	return cdi->ops->select_speed(cdi, arg);
}

static int cdrom_ioctl_select_disc(struct cdrom_device_info *cdi,
		unsigned long arg)
{
	cdinfo(CD_DO_IOCTL, "entering CDROM_SELECT_DISC\n");

	if (!CDROM_CAN(CDC_SELECT_DISC))
		return -ENOSYS;

	if (arg != CDSL_CURRENT && arg != CDSL_NONE) {
		if ((int)arg >= cdi->capacity)
			return -EINVAL;
	}

	/*
	 * ->select_disc is a hook to allow a driver-specific way of
	 * seleting disc.  However, since there is no equivalent hook for
	 * cdrom_slot_status this may not actually be useful...
	 */
	if (cdi->ops->select_disc)
		return cdi->ops->select_disc(cdi, arg);

	cdinfo(CD_CHANGER, "Using generic cdrom_select_disc()\n");
	return cdrom_select_disc(cdi, arg);
}

static int cdrom_ioctl_reset(struct cdrom_device_info *cdi,
		struct block_device *bdev)
{
	cdinfo(CD_DO_IOCTL, "entering CDROM_RESET\n");

	if (!capable(CAP_SYS_ADMIN))
		return -EACCES;
	if (!CDROM_CAN(CDC_RESET))
		return -ENOSYS;
	invalidate_bdev(bdev);
	return cdi->ops->reset(cdi);
}

static int cdrom_ioctl_lock_door(struct cdrom_device_info *cdi,
		unsigned long arg)
{
	cdinfo(CD_DO_IOCTL, "%socking door.\n", arg ? "L" : "Unl");

	if (!CDROM_CAN(CDC_LOCK))
		return -EDRIVE_CANT_DO_THIS;

	cdi->keeplocked = arg ? 1 : 0;

	/*
	 * Don't unlock the door on multiple opens by default, but allow
	 * root to do so.
	 */
	if (cdi->use_count != 1 && !arg && !capable(CAP_SYS_ADMIN))
		return -EBUSY;
	return cdi->ops->lock_door(cdi, arg);
}

static int cdrom_ioctl_debug(struct cdrom_device_info *cdi,
		unsigned long arg)
{
	cdinfo(CD_DO_IOCTL, "%sabling debug.\n", arg ? "En" : "Dis");

	if (!capable(CAP_SYS_ADMIN))
		return -EACCES;
	debug = arg ? 1 : 0;
	return debug;
}

static int cdrom_ioctl_get_capability(struct cdrom_device_info *cdi)
{
	cdinfo(CD_DO_IOCTL, "entering CDROM_GET_CAPABILITY\n");
	return (cdi->ops->capability & ~cdi->mask);
}

/*
 * The following function is implemented, although very few audio
 * discs give Universal Product Code information, which should just be
 * the Medium Catalog Number on the box.  Note, that the way the code
 * is written on the CD is /not/ uniform across all discs!
 */
static int cdrom_ioctl_get_mcn(struct cdrom_device_info *cdi,
		void __user *argp)
{
	struct cdrom_mcn mcn;
	int ret;

	cdinfo(CD_DO_IOCTL, "entering CDROM_GET_MCN\n");

	if (!(cdi->ops->capability & CDC_MCN))
		return -ENOSYS;
	ret = cdi->ops->get_mcn(cdi, &mcn);
	if (ret)
		return ret;

	if (copy_to_user(argp, &mcn, sizeof(mcn)))
		return -EFAULT;
	cdinfo(CD_DO_IOCTL, "CDROM_GET_MCN successful\n");
	return 0;
}

static int cdrom_ioctl_drive_status(struct cdrom_device_info *cdi,
		unsigned long arg)
{
	cdinfo(CD_DO_IOCTL, "entering CDROM_DRIVE_STATUS\n");

	if (!(cdi->ops->capability & CDC_DRIVE_STATUS))
		return -ENOSYS;
	if (!CDROM_CAN(CDC_SELECT_DISC) ||
	    (arg == CDSL_CURRENT || arg == CDSL_NONE))
		return cdi->ops->drive_status(cdi, CDSL_CURRENT);
	if (((int)arg >= cdi->capacity))
		return -EINVAL;
	return cdrom_slot_status(cdi, arg);
}

/*
 * Ok, this is where problems start.  The current interface for the
 * CDROM_DISC_STATUS ioctl is flawed.  It makes the false assumption that
 * CDs are all CDS_DATA_1 or all CDS_AUDIO, etc.  Unfortunately, while this
 * is often the case, it is also very common for CDs to have some tracks
 * with data, and some tracks with audio.  Just because I feel like it,
 * I declare the following to be the best way to cope.  If the CD has ANY
 * data tracks on it, it will be returned as a data CD.  If it has any XA
 * tracks, I will return it as that.  Now I could simplify this interface
 * by combining these  returns with the above, but this more clearly
 * demonstrates the problem with the current interface.  Too bad this
 * wasn't designed to use bitmasks...         -Erik
 *
 * Well, now we have the option CDS_MIXED: a mixed-type CD.
 * User level programmers might feel the ioctl is not very useful.
 *					---david
 */
static int cdrom_ioctl_disc_status(struct cdrom_device_info *cdi)
{
	tracktype tracks;

	cdinfo(CD_DO_IOCTL, "entering CDROM_DISC_STATUS\n");

	cdrom_count_tracks(cdi, &tracks);
	if (tracks.error)
		return tracks.error;

	/* Policy mode on */
	if (tracks.audio > 0) {
		if (!tracks.data && !tracks.cdi && !tracks.xa)
			return CDS_AUDIO;
		else
			return CDS_MIXED;
	}

	if (tracks.cdi > 0)
		return CDS_XA_2_2;
	if (tracks.xa > 0)
		return CDS_XA_2_1;
	if (tracks.data > 0)
		return CDS_DATA_1;
	/* Policy mode off */

	cdinfo(CD_WARNING,"This disc doesn't have any tracks I recognize!\n");
	return CDS_NO_INFO;
}

static int cdrom_ioctl_changer_nslots(struct cdrom_device_info *cdi)
{
	cdinfo(CD_DO_IOCTL, "entering CDROM_CHANGER_NSLOTS\n");
	return cdi->capacity;
}

static int cdrom_ioctl_get_subchnl(struct cdrom_device_info *cdi,
		void __user *argp)
{
	struct cdrom_subchnl q;
	u8 requested, back;
	int ret;

	/* cdinfo(CD_DO_IOCTL,"entering CDROMSUBCHNL\n");*/

	if (copy_from_user(&q, argp, sizeof(q)))
		return -EFAULT;

	requested = q.cdsc_format;
	if (requested != CDROM_MSF && requested != CDROM_LBA)
		return -EINVAL;
	q.cdsc_format = CDROM_MSF;

	ret = cdi->ops->audio_ioctl(cdi, CDROMSUBCHNL, &q);
	if (ret)
		return ret;

	back = q.cdsc_format; /* local copy */
	sanitize_format(&q.cdsc_absaddr, &back, requested);
	sanitize_format(&q.cdsc_reladdr, &q.cdsc_format, requested);

	if (copy_to_user(argp, &q, sizeof(q)))
		return -EFAULT;
	/* cdinfo(CD_DO_IOCTL, "CDROMSUBCHNL successful\n"); */
	return 0;
}

static int cdrom_ioctl_read_tochdr(struct cdrom_device_info *cdi,
		void __user *argp)
{
	struct cdrom_tochdr header;
	int ret;

	/* cdinfo(CD_DO_IOCTL, "entering CDROMREADTOCHDR\n"); */

	if (copy_from_user(&header, argp, sizeof(header)))
		return -EFAULT;

	ret = cdi->ops->audio_ioctl(cdi, CDROMREADTOCHDR, &header);
	if (ret)
		return ret;

	if (copy_to_user(argp, &header, sizeof(header)))
		return -EFAULT;
	/* cdinfo(CD_DO_IOCTL, "CDROMREADTOCHDR successful\n"); */
	return 0;
}

static int cdrom_ioctl_read_tocentry(struct cdrom_device_info *cdi,
		void __user *argp)
{
	struct cdrom_tocentry entry;
	u8 requested_format;
	int ret;

	/* cdinfo(CD_DO_IOCTL, "entering CDROMREADTOCENTRY\n"); */

	if (copy_from_user(&entry, argp, sizeof(entry)))
		return -EFAULT;

	requested_format = entry.cdte_format;
	if (requested_format != CDROM_MSF && requested_format != CDROM_LBA)
		return -EINVAL;
	/* make interface to low-level uniform */
	entry.cdte_format = CDROM_MSF;
	ret = cdi->ops->audio_ioctl(cdi, CDROMREADTOCENTRY, &entry);
	if (ret)
		return ret;
	sanitize_format(&entry.cdte_addr, &entry.cdte_format, requested_format);

	if (copy_to_user(argp, &entry, sizeof(entry)))
		return -EFAULT;
	/* cdinfo(CD_DO_IOCTL, "CDROMREADTOCENTRY successful\n"); */
	return 0;
}

static int cdrom_ioctl_play_msf(struct cdrom_device_info *cdi,
		void __user *argp)
{
	struct cdrom_msf msf;

	cdinfo(CD_DO_IOCTL, "entering CDROMPLAYMSF\n");

	if (!CDROM_CAN(CDC_PLAY_AUDIO))
		return -ENOSYS;
	if (copy_from_user(&msf, argp, sizeof(msf)))
		return -EFAULT;
	return cdi->ops->audio_ioctl(cdi, CDROMPLAYMSF, &msf);
}

static int cdrom_ioctl_play_trkind(struct cdrom_device_info *cdi,
		void __user *argp)
{
	struct cdrom_ti ti;
	int ret;

	cdinfo(CD_DO_IOCTL, "entering CDROMPLAYTRKIND\n");

	if (!CDROM_CAN(CDC_PLAY_AUDIO))
		return -ENOSYS;
	if (copy_from_user(&ti, argp, sizeof(ti)))
		return -EFAULT;

	ret = check_for_audio_disc(cdi, cdi->ops);
	if (ret)
		return ret;
	return cdi->ops->audio_ioctl(cdi, CDROMPLAYTRKIND, &ti);
}
static int cdrom_ioctl_volctrl(struct cdrom_device_info *cdi,
		void __user *argp)
{
	struct cdrom_volctrl volume;

	cdinfo(CD_DO_IOCTL, "entering CDROMVOLCTRL\n");

	if (!CDROM_CAN(CDC_PLAY_AUDIO))
		return -ENOSYS;
	if (copy_from_user(&volume, argp, sizeof(volume)))
		return -EFAULT;
	return cdi->ops->audio_ioctl(cdi, CDROMVOLCTRL, &volume);
}

static int cdrom_ioctl_volread(struct cdrom_device_info *cdi,
		void __user *argp)
{
	struct cdrom_volctrl volume;
	int ret;

	cdinfo(CD_DO_IOCTL, "entering CDROMVOLREAD\n");

	if (!CDROM_CAN(CDC_PLAY_AUDIO))
		return -ENOSYS;

	ret = cdi->ops->audio_ioctl(cdi, CDROMVOLREAD, &volume);
	if (ret)
		return ret;

	if (copy_to_user(argp, &volume, sizeof(volume)))
		return -EFAULT;
	return 0;
}

static int cdrom_ioctl_audioctl(struct cdrom_device_info *cdi,
		unsigned int cmd)
{
	int ret;

	cdinfo(CD_DO_IOCTL, "doing audio ioctl (start/stop/pause/resume)\n");

	if (!CDROM_CAN(CDC_PLAY_AUDIO))
		return -ENOSYS;
	ret = check_for_audio_disc(cdi, cdi->ops);
	if (ret)
		return ret;
	return cdi->ops->audio_ioctl(cdi, cmd, NULL);
}

/*
 * Just about every imaginable ioctl is supported in the Uniform layer
 * these days.
 * ATAPI / SCSI specific code now mainly resides in mmc_ioctl().
 */
int cdrom_ioctl(struct cdrom_device_info *cdi, struct block_device *bdev,
		fmode_t mode, unsigned int cmd, unsigned long arg)
{
	void __user *argp = (void __user *)arg;
	int ret;

	/*
	 * Try the generic SCSI command ioctl's first.
	 */
	ret = scsi_cmd_blk_ioctl(bdev, mode, cmd, argp);
	if (ret != -ENOTTY)
		return ret;

	switch (cmd) {
	case CDROMMULTISESSION:
		return cdrom_ioctl_multisession(cdi, argp);
	case CDROMEJECT:
		return cdrom_ioctl_eject(cdi);
	case CDROMCLOSETRAY:
		return cdrom_ioctl_closetray(cdi);
	case CDROMEJECT_SW:
		return cdrom_ioctl_eject_sw(cdi, arg);
	case CDROM_MEDIA_CHANGED:
		return cdrom_ioctl_media_changed(cdi, arg);
	case CDROM_SET_OPTIONS:
		return cdrom_ioctl_set_options(cdi, arg);
	case CDROM_CLEAR_OPTIONS:
		return cdrom_ioctl_clear_options(cdi, arg);
	case CDROM_SELECT_SPEED:
		return cdrom_ioctl_select_speed(cdi, arg);
	case CDROM_SELECT_DISC:
		return cdrom_ioctl_select_disc(cdi, arg);
	case CDROMRESET:
		return cdrom_ioctl_reset(cdi, bdev);
	case CDROM_LOCKDOOR:
		return cdrom_ioctl_lock_door(cdi, arg);
	case CDROM_DEBUG:
		return cdrom_ioctl_debug(cdi, arg);
	case CDROM_GET_CAPABILITY:
		return cdrom_ioctl_get_capability(cdi);
	case CDROM_GET_MCN:
		return cdrom_ioctl_get_mcn(cdi, argp);
	case CDROM_DRIVE_STATUS:
		return cdrom_ioctl_drive_status(cdi, arg);
	case CDROM_DISC_STATUS:
		return cdrom_ioctl_disc_status(cdi);
	case CDROM_CHANGER_NSLOTS:
		return cdrom_ioctl_changer_nslots(cdi);
	}

	/*
	 * Use the ioctls that are implemented through the generic_packet()
	 * interface. this may look at bit funny, but if -ENOTTY is
	 * returned that particular ioctl is not implemented and we
	 * let it go through the device specific ones.
	 */
	if (CDROM_CAN(CDC_GENERIC_PACKET)) {
		ret = mmc_ioctl(cdi, cmd, arg);
		if (ret != -ENOTTY)
			return ret;
	}

	/*
	 * Note: most of the cdinfo() calls are commented out here,
	 * because they fill up the sys log when CD players poll
	 * the drive.
	 */
	switch (cmd) {
	case CDROMSUBCHNL:
		return cdrom_ioctl_get_subchnl(cdi, argp);
	case CDROMREADTOCHDR:
		return cdrom_ioctl_read_tochdr(cdi, argp);
	case CDROMREADTOCENTRY:
		return cdrom_ioctl_read_tocentry(cdi, argp);
	case CDROMPLAYMSF:
		return cdrom_ioctl_play_msf(cdi, argp);
	case CDROMPLAYTRKIND:
		return cdrom_ioctl_play_trkind(cdi, argp);
	case CDROMVOLCTRL:
		return cdrom_ioctl_volctrl(cdi, argp);
	case CDROMVOLREAD:
		return cdrom_ioctl_volread(cdi, argp);
	case CDROMSTART:
	case CDROMSTOP:
	case CDROMPAUSE:
	case CDROMRESUME:
		return cdrom_ioctl_audioctl(cdi, cmd);
	}

	return -ENOSYS;
}

/*
 * Required when we need to use READ_10 to issue other than 2048 block
 * reads
 */
static int cdrom_switch_blocksize(struct cdrom_device_info *cdi, int size)
{
	struct cdrom_device_ops *cdo = cdi->ops;
	struct packet_command cgc;
	struct modesel_head mh;

	memset(&mh, 0, sizeof(mh));
	mh.block_desc_length = 0x08;
	mh.block_length_med = (size >> 8) & 0xff;
	mh.block_length_lo = size & 0xff;

	memset(&cgc, 0, sizeof(cgc));
	cgc.cmd[0] = 0x15;
	cgc.cmd[1] = 1 << 4;
	cgc.cmd[4] = 12;
	cgc.buflen = sizeof(mh);
	cgc.buffer = (char *) &mh;
	cgc.data_direction = CGC_DATA_WRITE;
	mh.block_desc_length = 0x08;
	mh.block_length_med = (size >> 8) & 0xff;
	mh.block_length_lo = size & 0xff;

	return cdo->generic_packet(cdi, &cgc);
}

static noinline int mmc_ioctl_cdrom_read_data(struct cdrom_device_info *cdi,
					void __user *arg,
					struct packet_command *cgc,
					int cmd)
{
	struct request_sense sense;
	struct cdrom_msf msf;
	int blocksize = 0, format = 0, lba;
	int ret;

	switch (cmd) {
	case CDROMREADRAW:
		blocksize = CD_FRAMESIZE_RAW;
		break;
	case CDROMREADMODE1:
		blocksize = CD_FRAMESIZE;
		format = 2;
		break;
	case CDROMREADMODE2:
		blocksize = CD_FRAMESIZE_RAW0;
		break;
	}
	IOCTL_IN(arg, struct cdrom_msf, msf);
	lba = msf_to_lba(msf.cdmsf_min0, msf.cdmsf_sec0, msf.cdmsf_frame0);
	/* FIXME: we need upper bound checking, too!! */
	if (lba < 0)
		return -EINVAL;

	cgc->buffer = kmalloc(blocksize, GFP_KERNEL);
	if (cgc->buffer == NULL)
		return -ENOMEM;

	memset(&sense, 0, sizeof(sense));
	cgc->sense = &sense;
	cgc->data_direction = CGC_DATA_READ;
	ret = cdrom_read_block(cdi, cgc, lba, 1, format, blocksize);
	if (ret && sense.sense_key == 0x05 &&
		   sense.asc == 0x20 &&
		   sense.ascq == 0x00) {
		/*
		 * SCSI-II devices are not required to support
		 * READ_CD, so let's try switching block size
		 */
		/* FIXME: switch back again... */
		ret = cdrom_switch_blocksize(cdi, blocksize);
		if (ret)
			goto out;
		cgc->sense = NULL;
		ret = cdrom_read_cd(cdi, cgc, lba, blocksize, 1);
		ret |= cdrom_switch_blocksize(cdi, blocksize);
	}
	if (!ret && copy_to_user(arg, cgc->buffer, blocksize))
		ret = -EFAULT;
out:
	kfree(cgc->buffer);
	return ret;
}

static noinline int mmc_ioctl_cdrom_read_audio(struct cdrom_device_info *cdi,
					void __user *arg)
{
	struct cdrom_read_audio ra;
	int lba;

	IOCTL_IN(arg, struct cdrom_read_audio, ra);

	if (ra.addr_format == CDROM_MSF)
		lba = msf_to_lba(ra.addr.msf.minute,
				 ra.addr.msf.second,
				 ra.addr.msf.frame);
	else if (ra.addr_format == CDROM_LBA)
		lba = ra.addr.lba;
	else
		return -EINVAL;

	/* FIXME: we need upper bound checking, too!! */
	if (lba < 0 || ra.nframes <= 0 || ra.nframes > CD_FRAMES)
		return -EINVAL;

	return cdrom_read_cdda(cdi, ra.buf, lba, ra.nframes);
}

static noinline int mmc_ioctl_cdrom_subchannel(struct cdrom_device_info *cdi,
					void __user *arg)
{
	int ret;
	struct cdrom_subchnl q;
	u_char requested, back;
	IOCTL_IN(arg, struct cdrom_subchnl, q);
	requested = q.cdsc_format;
	if (!((requested == CDROM_MSF) ||
	      (requested == CDROM_LBA)))
		return -EINVAL;
	q.cdsc_format = CDROM_MSF;
	ret = cdrom_read_subchannel(cdi, &q, 0);
	if (ret)
		return ret;
	back = q.cdsc_format; /* local copy */
	sanitize_format(&q.cdsc_absaddr, &back, requested);
	sanitize_format(&q.cdsc_reladdr, &q.cdsc_format, requested);
	IOCTL_OUT(arg, struct cdrom_subchnl, q);
	/* cdinfo(CD_DO_IOCTL, "CDROMSUBCHNL successful\n"); */
	return 0;
}

static noinline int mmc_ioctl_cdrom_play_msf(struct cdrom_device_info *cdi,
					void __user *arg,
					struct packet_command *cgc)
{
	struct cdrom_device_ops *cdo = cdi->ops;
	struct cdrom_msf msf;
	cdinfo(CD_DO_IOCTL, "entering CDROMPLAYMSF\n");
	IOCTL_IN(arg, struct cdrom_msf, msf);
	cgc->cmd[0] = GPCMD_PLAY_AUDIO_MSF;
	cgc->cmd[3] = msf.cdmsf_min0;
	cgc->cmd[4] = msf.cdmsf_sec0;
	cgc->cmd[5] = msf.cdmsf_frame0;
	cgc->cmd[6] = msf.cdmsf_min1;
	cgc->cmd[7] = msf.cdmsf_sec1;
	cgc->cmd[8] = msf.cdmsf_frame1;
	cgc->data_direction = CGC_DATA_NONE;
	return cdo->generic_packet(cdi, cgc);
}

static noinline int mmc_ioctl_cdrom_play_blk(struct cdrom_device_info *cdi,
					void __user *arg,
					struct packet_command *cgc)
{
	struct cdrom_device_ops *cdo = cdi->ops;
	struct cdrom_blk blk;
	cdinfo(CD_DO_IOCTL, "entering CDROMPLAYBLK\n");
	IOCTL_IN(arg, struct cdrom_blk, blk);
	cgc->cmd[0] = GPCMD_PLAY_AUDIO_10;
	cgc->cmd[2] = (blk.from >> 24) & 0xff;
	cgc->cmd[3] = (blk.from >> 16) & 0xff;
	cgc->cmd[4] = (blk.from >>  8) & 0xff;
	cgc->cmd[5] = blk.from & 0xff;
	cgc->cmd[7] = (blk.len >> 8) & 0xff;
	cgc->cmd[8] = blk.len & 0xff;
	cgc->data_direction = CGC_DATA_NONE;
	return cdo->generic_packet(cdi, cgc);
}

static noinline int mmc_ioctl_cdrom_volume(struct cdrom_device_info *cdi,
					void __user *arg,
					struct packet_command *cgc,
					unsigned int cmd)
{
	struct cdrom_volctrl volctrl;
	unsigned char buffer[32];
	char mask[sizeof(buffer)];
	unsigned short offset;
	int ret;

	cdinfo(CD_DO_IOCTL, "entering CDROMVOLUME\n");

	IOCTL_IN(arg, struct cdrom_volctrl, volctrl);

	cgc->buffer = buffer;
	cgc->buflen = 24;
	ret = cdrom_mode_sense(cdi, cgc, GPMODE_AUDIO_CTL_PAGE, 0);
	if (ret)
		return ret;
		
	/* originally the code depended on buffer[1] to determine
	   how much data is available for transfer. buffer[1] is
	   unfortunately ambigious and the only reliable way seem
	   to be to simply skip over the block descriptor... */
	offset = 8 + be16_to_cpu(*(__be16 *)(buffer + 6));

	if (offset + 16 > sizeof(buffer))
		return -E2BIG;

	if (offset + 16 > cgc->buflen) {
		cgc->buflen = offset + 16;
		ret = cdrom_mode_sense(cdi, cgc,
					GPMODE_AUDIO_CTL_PAGE, 0);
		if (ret)
			return ret;
	}

	/* sanity check */
	if ((buffer[offset] & 0x3f) != GPMODE_AUDIO_CTL_PAGE ||
			buffer[offset + 1] < 14)
		return -EINVAL;

	/* now we have the current volume settings. if it was only
	   a CDROMVOLREAD, return these values */
	if (cmd == CDROMVOLREAD) {
		volctrl.channel0 = buffer[offset+9];
		volctrl.channel1 = buffer[offset+11];
		volctrl.channel2 = buffer[offset+13];
		volctrl.channel3 = buffer[offset+15];
		IOCTL_OUT(arg, struct cdrom_volctrl, volctrl);
		return 0;
	}
		
	/* get the volume mask */
	cgc->buffer = mask;
	ret = cdrom_mode_sense(cdi, cgc, GPMODE_AUDIO_CTL_PAGE, 1);
	if (ret)
		return ret;

	buffer[offset + 9]  = volctrl.channel0 & mask[offset + 9];
	buffer[offset + 11] = volctrl.channel1 & mask[offset + 11];
	buffer[offset + 13] = volctrl.channel2 & mask[offset + 13];
	buffer[offset + 15] = volctrl.channel3 & mask[offset + 15];

	/* set volume */
	cgc->buffer = buffer + offset - 8;
	memset(cgc->buffer, 0, 8);
	return cdrom_mode_select(cdi, cgc);
}

static noinline int mmc_ioctl_cdrom_start_stop(struct cdrom_device_info *cdi,
					struct packet_command *cgc,
					int cmd)
{
	struct cdrom_device_ops *cdo = cdi->ops;
	cdinfo(CD_DO_IOCTL, "entering CDROMSTART/CDROMSTOP\n");
	cgc->cmd[0] = GPCMD_START_STOP_UNIT;
	cgc->cmd[1] = 1;
	cgc->cmd[4] = (cmd == CDROMSTART) ? 1 : 0;
	cgc->data_direction = CGC_DATA_NONE;
	return cdo->generic_packet(cdi, cgc);
}

static noinline int mmc_ioctl_cdrom_pause_resume(struct cdrom_device_info *cdi,
					struct packet_command *cgc,
					int cmd)
{
	struct cdrom_device_ops *cdo = cdi->ops;
	cdinfo(CD_DO_IOCTL, "entering CDROMPAUSE/CDROMRESUME\n");
	cgc->cmd[0] = GPCMD_PAUSE_RESUME;
	cgc->cmd[8] = (cmd == CDROMRESUME) ? 1 : 0;
	cgc->data_direction = CGC_DATA_NONE;
	return cdo->generic_packet(cdi, cgc);
}

static noinline int mmc_ioctl_dvd_read_struct(struct cdrom_device_info *cdi,
						void __user *arg,
						struct packet_command *cgc)
{
	int ret;
	dvd_struct *s;
	int size = sizeof(dvd_struct);

	if (!CDROM_CAN(CDC_DVD))
		return -ENOSYS;

	s = kmalloc(size, GFP_KERNEL);
	if (!s)
		return -ENOMEM;

	cdinfo(CD_DO_IOCTL, "entering DVD_READ_STRUCT\n");
	if (copy_from_user(s, arg, size)) {
		kfree(s);
		return -EFAULT;
	}

	ret = dvd_read_struct(cdi, s, cgc);
	if (ret)
		goto out;

	if (copy_to_user(arg, s, size))
		ret = -EFAULT;
out:
	kfree(s);
	return ret;
}

static noinline int mmc_ioctl_dvd_auth(struct cdrom_device_info *cdi,
					void __user *arg)
{
	int ret;
	dvd_authinfo ai;
	if (!CDROM_CAN(CDC_DVD))
		return -ENOSYS;
	cdinfo(CD_DO_IOCTL, "entering DVD_AUTH\n");
	IOCTL_IN(arg, dvd_authinfo, ai);
	ret = dvd_do_auth(cdi, &ai);
	if (ret)
		return ret;
	IOCTL_OUT(arg, dvd_authinfo, ai);
	return 0;
}

static noinline int mmc_ioctl_cdrom_next_writable(struct cdrom_device_info *cdi,
						void __user *arg)
{
	int ret;
	long next = 0;
	cdinfo(CD_DO_IOCTL, "entering CDROM_NEXT_WRITABLE\n");
	ret = cdrom_get_next_writable(cdi, &next);
	if (ret)
		return ret;
	IOCTL_OUT(arg, long, next);
	return 0;
}

static noinline int mmc_ioctl_cdrom_last_written(struct cdrom_device_info *cdi,
						void __user *arg)
{
	int ret;
	long last = 0;
	cdinfo(CD_DO_IOCTL, "entering CDROM_LAST_WRITTEN\n");
	ret = cdrom_get_last_written(cdi, &last);
	if (ret)
		return ret;
	IOCTL_OUT(arg, long, last);
	return 0;
}

static int mmc_ioctl(struct cdrom_device_info *cdi, unsigned int cmd,
		     unsigned long arg)
{
	struct packet_command cgc;
	void __user *userptr = (void __user *)arg;

	memset(&cgc, 0, sizeof(cgc));

	/* build a unified command and queue it through
	   cdo->generic_packet() */
	switch (cmd) {
	case CDROMREADRAW:
	case CDROMREADMODE1:
	case CDROMREADMODE2:
		return mmc_ioctl_cdrom_read_data(cdi, userptr, &cgc, cmd);
	case CDROMREADAUDIO:
		return mmc_ioctl_cdrom_read_audio(cdi, userptr);
	case CDROMSUBCHNL:
		return mmc_ioctl_cdrom_subchannel(cdi, userptr);
	case CDROMPLAYMSF:
		return mmc_ioctl_cdrom_play_msf(cdi, userptr, &cgc);
	case CDROMPLAYBLK:
		return mmc_ioctl_cdrom_play_blk(cdi, userptr, &cgc);
	case CDROMVOLCTRL:
	case CDROMVOLREAD:
		return mmc_ioctl_cdrom_volume(cdi, userptr, &cgc, cmd);
	case CDROMSTART:
	case CDROMSTOP:
		return mmc_ioctl_cdrom_start_stop(cdi, &cgc, cmd);
	case CDROMPAUSE:
	case CDROMRESUME:
		return mmc_ioctl_cdrom_pause_resume(cdi, &cgc, cmd);
	case DVD_READ_STRUCT:
		return mmc_ioctl_dvd_read_struct(cdi, userptr, &cgc);
	case DVD_AUTH:
		return mmc_ioctl_dvd_auth(cdi, userptr);
	case CDROM_NEXT_WRITABLE:
		return mmc_ioctl_cdrom_next_writable(cdi, userptr);
	case CDROM_LAST_WRITTEN:
		return mmc_ioctl_cdrom_last_written(cdi, userptr);
	}

	return -ENOTTY;
}

static int cdrom_get_track_info(struct cdrom_device_info *cdi, __u16 track, __u8 type,
			 track_information *ti)
{
	struct cdrom_device_ops *cdo = cdi->ops;
	struct packet_command cgc;
	int ret, buflen;

	init_cdrom_command(&cgc, ti, 8, CGC_DATA_READ);
	cgc.cmd[0] = GPCMD_READ_TRACK_RZONE_INFO;
	cgc.cmd[1] = type & 3;
	cgc.cmd[4] = (track & 0xff00) >> 8;
	cgc.cmd[5] = track & 0xff;
	cgc.cmd[8] = 8;
	cgc.quiet = 1;

	if ((ret = cdo->generic_packet(cdi, &cgc)))
		return ret;
	
	buflen = be16_to_cpu(ti->track_information_length) +
		     sizeof(ti->track_information_length);

	if (buflen > sizeof(track_information))
		buflen = sizeof(track_information);

	cgc.cmd[8] = cgc.buflen = buflen;
	if ((ret = cdo->generic_packet(cdi, &cgc)))
		return ret;

	/* return actual fill size */
	return buflen;
}

/* requires CD R/RW */
static int cdrom_get_disc_info(struct cdrom_device_info *cdi, disc_information *di)
{
	struct cdrom_device_ops *cdo = cdi->ops;
	struct packet_command cgc;
	int ret, buflen;

	/* set up command and get the disc info */
	init_cdrom_command(&cgc, di, sizeof(*di), CGC_DATA_READ);
	cgc.cmd[0] = GPCMD_READ_DISC_INFO;
	cgc.cmd[8] = cgc.buflen = 2;
	cgc.quiet = 1;

	if ((ret = cdo->generic_packet(cdi, &cgc)))
		return ret;

	/* not all drives have the same disc_info length, so requeue
	 * packet with the length the drive tells us it can supply
	 */
	buflen = be16_to_cpu(di->disc_information_length) +
		     sizeof(di->disc_information_length);

	if (buflen > sizeof(disc_information))
		buflen = sizeof(disc_information);

	cgc.cmd[8] = cgc.buflen = buflen;
	if ((ret = cdo->generic_packet(cdi, &cgc)))
		return ret;

	/* return actual fill size */
	return buflen;
}

/* return the last written block on the CD-R media. this is for the udf
   file system. */
int cdrom_get_last_written(struct cdrom_device_info *cdi, long *last_written)
{
	struct cdrom_tocentry toc;
	disc_information di;
	track_information ti;
	__u32 last_track;
	int ret = -1, ti_size;

	if (!CDROM_CAN(CDC_GENERIC_PACKET))
		goto use_toc;

	ret = cdrom_get_disc_info(cdi, &di);
	if (ret < (int)(offsetof(typeof(di), last_track_lsb)
			+ sizeof(di.last_track_lsb)))
		goto use_toc;

	/* if unit didn't return msb, it's zeroed by cdrom_get_disc_info */
	last_track = (di.last_track_msb << 8) | di.last_track_lsb;
	ti_size = cdrom_get_track_info(cdi, last_track, 1, &ti);
	if (ti_size < (int)offsetof(typeof(ti), track_start))
		goto use_toc;

	/* if this track is blank, try the previous. */
	if (ti.blank) {
		if (last_track==1)
			goto use_toc;
		last_track--;
		ti_size = cdrom_get_track_info(cdi, last_track, 1, &ti);
	}

	if (ti_size < (int)(offsetof(typeof(ti), track_size)
				+ sizeof(ti.track_size)))
		goto use_toc;

	/* if last recorded field is valid, return it. */
	if (ti.lra_v && ti_size >= (int)(offsetof(typeof(ti), last_rec_address)
				+ sizeof(ti.last_rec_address))) {
		*last_written = be32_to_cpu(ti.last_rec_address);
	} else {
		/* make it up instead */
		*last_written = be32_to_cpu(ti.track_start) +
				be32_to_cpu(ti.track_size);
		if (ti.free_blocks)
			*last_written -= (be32_to_cpu(ti.free_blocks) + 7);
	}
	return 0;

	/* this is where we end up if the drive either can't do a
	   GPCMD_READ_DISC_INFO or GPCMD_READ_TRACK_RZONE_INFO or if
	   it doesn't give enough information or fails. then we return
	   the toc contents. */
use_toc:
	toc.cdte_format = CDROM_MSF;
	toc.cdte_track = CDROM_LEADOUT;
	if ((ret = cdi->ops->audio_ioctl(cdi, CDROMREADTOCENTRY, &toc)))
		return ret;
	sanitize_format(&toc.cdte_addr, &toc.cdte_format, CDROM_LBA);
	*last_written = toc.cdte_addr.lba;
	return 0;
}

/* return the next writable block. also for udf file system. */
static int cdrom_get_next_writable(struct cdrom_device_info *cdi, long *next_writable)
{
	disc_information di;
	track_information ti;
	__u16 last_track;
	int ret, ti_size;

	if (!CDROM_CAN(CDC_GENERIC_PACKET))
		goto use_last_written;

	ret = cdrom_get_disc_info(cdi, &di);
	if (ret < 0 || ret < offsetof(typeof(di), last_track_lsb)
				+ sizeof(di.last_track_lsb))
		goto use_last_written;

	/* if unit didn't return msb, it's zeroed by cdrom_get_disc_info */
	last_track = (di.last_track_msb << 8) | di.last_track_lsb;
	ti_size = cdrom_get_track_info(cdi, last_track, 1, &ti);
	if (ti_size < 0 || ti_size < offsetof(typeof(ti), track_start))
		goto use_last_written;

        /* if this track is blank, try the previous. */
	if (ti.blank) {
		if (last_track == 1)
			goto use_last_written;
		last_track--;
		ti_size = cdrom_get_track_info(cdi, last_track, 1, &ti);
		if (ti_size < 0)
			goto use_last_written;
	}

	/* if next recordable address field is valid, use it. */
	if (ti.nwa_v && ti_size >= offsetof(typeof(ti), next_writable)
				+ sizeof(ti.next_writable)) {
		*next_writable = be32_to_cpu(ti.next_writable);
		return 0;
	}

use_last_written:
	if ((ret = cdrom_get_last_written(cdi, next_writable))) {
		*next_writable = 0;
		return ret;
	} else {
		*next_writable += 7;
		return 0;
	}
}

EXPORT_SYMBOL(cdrom_get_last_written);
EXPORT_SYMBOL(register_cdrom);
EXPORT_SYMBOL(unregister_cdrom);
EXPORT_SYMBOL(cdrom_open);
EXPORT_SYMBOL(cdrom_release);
EXPORT_SYMBOL(cdrom_ioctl);
EXPORT_SYMBOL(cdrom_media_changed);
EXPORT_SYMBOL(cdrom_number_of_slots);
EXPORT_SYMBOL(cdrom_mode_select);
EXPORT_SYMBOL(cdrom_mode_sense);
EXPORT_SYMBOL(init_cdrom_command);
EXPORT_SYMBOL(cdrom_get_media_event);

#ifdef CONFIG_SYSCTL

#define CDROM_STR_SIZE 1000

static struct cdrom_sysctl_settings {
	char	info[CDROM_STR_SIZE];	/* general info */
	int	autoclose;		/* close tray upon mount, etc */
	int	autoeject;		/* eject on umount */
	int	debug;			/* turn on debugging messages */
	int	lock;			/* lock the door on device open */
	int	check;			/* check media type */
} cdrom_sysctl_settings;

enum cdrom_print_option {
	CTL_NAME,
	CTL_SPEED,
	CTL_SLOTS,
	CTL_CAPABILITY
};

static int cdrom_print_info(const char *header, int val, char *info,
				int *pos, enum cdrom_print_option option)
{
	const int max_size = sizeof(cdrom_sysctl_settings.info);
	struct cdrom_device_info *cdi;
	int ret;

	ret = scnprintf(info + *pos, max_size - *pos, header);
	if (!ret)
		return 1;

	*pos += ret;

	list_for_each_entry(cdi, &cdrom_list, list) {
		switch (option) {
		case CTL_NAME:
			ret = scnprintf(info + *pos, max_size - *pos,
					"\t%s", cdi->name);
			break;
		case CTL_SPEED:
			ret = scnprintf(info + *pos, max_size - *pos,
					"\t%d", cdi->speed);
			break;
		case CTL_SLOTS:
			ret = scnprintf(info + *pos, max_size - *pos,
					"\t%d", cdi->capacity);
			break;
		case CTL_CAPABILITY:
			ret = scnprintf(info + *pos, max_size - *pos,
					"\t%d", CDROM_CAN(val) != 0);
			break;
		default:
			pr_info("invalid option%d\n", option);
			return 1;
		}
		if (!ret)
			return 1;
		*pos += ret;
	}

	return 0;
}

static int cdrom_sysctl_info(ctl_table *ctl, int write,
                           void __user *buffer, size_t *lenp, loff_t *ppos)
{
	int pos;
	char *info = cdrom_sysctl_settings.info;
	const int max_size = sizeof(cdrom_sysctl_settings.info);
	
	if (!*lenp || (*ppos && !write)) {
		*lenp = 0;
		return 0;
	}

	mutex_lock(&cdrom_mutex);

	pos = sprintf(info, "CD-ROM information, " VERSION "\n");
	
	if (cdrom_print_info("\ndrive name:\t", 0, info, &pos, CTL_NAME))
		goto done;
	if (cdrom_print_info("\ndrive speed:\t", 0, info, &pos, CTL_SPEED))
		goto done;
	if (cdrom_print_info("\ndrive # of slots:", 0, info, &pos, CTL_SLOTS))
		goto done;
	if (cdrom_print_info("\nCan close tray:\t",
				CDC_CLOSE_TRAY, info, &pos, CTL_CAPABILITY))
		goto done;
	if (cdrom_print_info("\nCan open tray:\t",
				CDC_OPEN_TRAY, info, &pos, CTL_CAPABILITY))
		goto done;
	if (cdrom_print_info("\nCan lock tray:\t",
				CDC_LOCK, info, &pos, CTL_CAPABILITY))
		goto done;
	if (cdrom_print_info("\nCan change speed:",
				CDC_SELECT_SPEED, info, &pos, CTL_CAPABILITY))
		goto done;
	if (cdrom_print_info("\nCan select disk:",
				CDC_SELECT_DISC, info, &pos, CTL_CAPABILITY))
		goto done;
	if (cdrom_print_info("\nCan read multisession:",
				CDC_MULTI_SESSION, info, &pos, CTL_CAPABILITY))
		goto done;
	if (cdrom_print_info("\nCan read MCN:\t",
				CDC_MCN, info, &pos, CTL_CAPABILITY))
		goto done;
	if (cdrom_print_info("\nReports media changed:",
				CDC_MEDIA_CHANGED, info, &pos, CTL_CAPABILITY))
		goto done;
	if (cdrom_print_info("\nCan play audio:\t",
				CDC_PLAY_AUDIO, info, &pos, CTL_CAPABILITY))
		goto done;
	if (cdrom_print_info("\nCan write CD-R:\t",
				CDC_CD_R, info, &pos, CTL_CAPABILITY))
		goto done;
	if (cdrom_print_info("\nCan write CD-RW:",
				CDC_CD_RW, info, &pos, CTL_CAPABILITY))
		goto done;
	if (cdrom_print_info("\nCan read DVD:\t",
				CDC_DVD, info, &pos, CTL_CAPABILITY))
		goto done;
	if (cdrom_print_info("\nCan write DVD-R:",
				CDC_DVD_R, info, &pos, CTL_CAPABILITY))
		goto done;
	if (cdrom_print_info("\nCan write DVD-RAM:",
				CDC_DVD_RAM, info, &pos, CTL_CAPABILITY))
		goto done;
	if (cdrom_print_info("\nCan read MRW:\t",
				CDC_MRW, info, &pos, CTL_CAPABILITY))
		goto done;
	if (cdrom_print_info("\nCan write MRW:\t",
				CDC_MRW_W, info, &pos, CTL_CAPABILITY))
		goto done;
	if (cdrom_print_info("\nCan write RAM:\t",
				CDC_RAM, info, &pos, CTL_CAPABILITY))
		goto done;
	if (!scnprintf(info + pos, max_size - pos, "\n\n"))
		goto done;
doit:
	mutex_unlock(&cdrom_mutex);
	return proc_dostring(ctl, write, buffer, lenp, ppos);
done:
	pr_info("info buffer too small\n");
	goto doit;
}

/* Unfortunately, per device settings are not implemented through
   procfs/sysctl yet. When they are, this will naturally disappear. For now
   just update all drives. Later this will become the template on which
   new registered drives will be based. */
static void cdrom_update_settings(void)
{
	struct cdrom_device_info *cdi;

	mutex_lock(&cdrom_mutex);
	list_for_each_entry(cdi, &cdrom_list, list) {
		if (autoclose && CDROM_CAN(CDC_CLOSE_TRAY))
			cdi->options |= CDO_AUTO_CLOSE;
		else if (!autoclose)
			cdi->options &= ~CDO_AUTO_CLOSE;
		if (autoeject && CDROM_CAN(CDC_OPEN_TRAY))
			cdi->options |= CDO_AUTO_EJECT;
		else if (!autoeject)
			cdi->options &= ~CDO_AUTO_EJECT;
		if (lockdoor && CDROM_CAN(CDC_LOCK))
			cdi->options |= CDO_LOCK;
		else if (!lockdoor)
			cdi->options &= ~CDO_LOCK;
		if (check_media_type)
			cdi->options |= CDO_CHECK_TYPE;
		else
			cdi->options &= ~CDO_CHECK_TYPE;
	}
	mutex_unlock(&cdrom_mutex);
}

static int cdrom_sysctl_handler(ctl_table *ctl, int write,
				void __user *buffer, size_t *lenp, loff_t *ppos)
{
	int ret;
	
	ret = proc_dointvec(ctl, write, buffer, lenp, ppos);

	if (write) {
	
		/* we only care for 1 or 0. */
		autoclose        = !!cdrom_sysctl_settings.autoclose;
		autoeject        = !!cdrom_sysctl_settings.autoeject;
		debug	         = !!cdrom_sysctl_settings.debug;
		lockdoor         = !!cdrom_sysctl_settings.lock;
		check_media_type = !!cdrom_sysctl_settings.check;

		/* update the option flags according to the changes. we
		   don't have per device options through sysctl yet,
		   but we will have and then this will disappear. */
		cdrom_update_settings();
	}

        return ret;
}

/* Place files in /proc/sys/dev/cdrom */
static ctl_table cdrom_table[] = {
	{
		.procname	= "info",
		.data		= &cdrom_sysctl_settings.info, 
		.maxlen		= CDROM_STR_SIZE,
		.mode		= 0444,
		.proc_handler	= cdrom_sysctl_info,
	},
	{
		.procname	= "autoclose",
		.data		= &cdrom_sysctl_settings.autoclose,
		.maxlen		= sizeof(int),
		.mode		= 0644,
		.proc_handler	= cdrom_sysctl_handler,
	},
	{
		.procname	= "autoeject",
		.data		= &cdrom_sysctl_settings.autoeject,
		.maxlen		= sizeof(int),
		.mode		= 0644,
		.proc_handler	= cdrom_sysctl_handler,
	},
	{
		.procname	= "debug",
		.data		= &cdrom_sysctl_settings.debug,
		.maxlen		= sizeof(int),
		.mode		= 0644,
		.proc_handler	= cdrom_sysctl_handler,
	},
	{
		.procname	= "lock",
		.data		= &cdrom_sysctl_settings.lock,
		.maxlen		= sizeof(int),
		.mode		= 0644,
		.proc_handler	= cdrom_sysctl_handler,
	},
	{
		.procname	= "check_media",
		.data		= &cdrom_sysctl_settings.check,
		.maxlen		= sizeof(int),
		.mode		= 0644,
		.proc_handler	= cdrom_sysctl_handler
	},
	{ }
};

static ctl_table cdrom_cdrom_table[] = {
	{
		.procname	= "cdrom",
		.maxlen		= 0,
		.mode		= 0555,
		.child		= cdrom_table,
	},
	{ }
};

/* Make sure that /proc/sys/dev is there */
static ctl_table cdrom_root_table[] = {
	{
		.procname	= "dev",
		.maxlen		= 0,
		.mode		= 0555,
		.child		= cdrom_cdrom_table,
	},
	{ }
};
static struct ctl_table_header *cdrom_sysctl_header;

static void cdrom_sysctl_register(void)
{
	static int initialized;

	if (initialized == 1)
		return;

	cdrom_sysctl_header = register_sysctl_table(cdrom_root_table);

	/* set the defaults */
	cdrom_sysctl_settings.autoclose = autoclose;
	cdrom_sysctl_settings.autoeject = autoeject;
	cdrom_sysctl_settings.debug = debug;
	cdrom_sysctl_settings.lock = lockdoor;
	cdrom_sysctl_settings.check = check_media_type;

	initialized = 1;
}

static void cdrom_sysctl_unregister(void)
{
	if (cdrom_sysctl_header)
		unregister_sysctl_table(cdrom_sysctl_header);
}

#else /* CONFIG_SYSCTL */

static void cdrom_sysctl_register(void)
{
}

static void cdrom_sysctl_unregister(void)
{
}

#endif /* CONFIG_SYSCTL */

static int __init cdrom_init(void)
{
	cdrom_sysctl_register();

	return 0;
}

static void __exit cdrom_exit(void)
{
	pr_info("Uniform CD-ROM driver unloaded\n");
	cdrom_sysctl_unregister();
}

module_init(cdrom_init);
module_exit(cdrom_exit);
MODULE_LICENSE("GPL");<|MERGE_RESOLUTION|>--- conflicted
+++ resolved
@@ -286,11 +286,6 @@
 
 /* used to tell the module to turn on full debugging messages */
 static bool debug;
-<<<<<<< HEAD
-/* used to keep tray locked at all times */
-static int keeplocked;
-=======
->>>>>>> e2920638
 /* default compatibility mode */
 static bool autoclose=1;
 static bool autoeject;
