/******************************************************************************
 *
 * This file is provided under a dual BSD/GPLv2 license.  When using or
 * redistributing this file, you may do so under either license.
 *
 * GPL LICENSE SUMMARY
 *
 * Copyright(c) 2012 - 2013 Intel Corporation. All rights reserved.
 *
 * This program is free software; you can redistribute it and/or modify
 * it under the terms of version 2 of the GNU General Public License as
 * published by the Free Software Foundation.
 *
 * This program is distributed in the hope that it will be useful, but
 * WITHOUT ANY WARRANTY; without even the implied warranty of
 * MERCHANTABILITY or FITNESS FOR A PARTICULAR PURPOSE.  See the GNU
 * General Public License for more details.
 *
 * You should have received a copy of the GNU General Public License
 * along with this program; if not, write to the Free Software
 * Foundation, Inc., 51 Franklin Street, Fifth Floor, Boston, MA 02110,
 * USA
 *
 * The full GNU General Public License is included in this distribution
 * in the file called COPYING.
 *
 * Contact Information:
 *  Intel Linux Wireless <ilw@linux.intel.com>
 * Intel Corporation, 5200 N.E. Elam Young Parkway, Hillsboro, OR 97124-6497
 *
 * BSD LICENSE
 *
 * Copyright(c) 2012 - 2013 Intel Corporation. All rights reserved.
 * All rights reserved.
 *
 * Redistribution and use in source and binary forms, with or without
 * modification, are permitted provided that the following conditions
 * are met:
 *
 *  * Redistributions of source code must retain the above copyright
 *    notice, this list of conditions and the following disclaimer.
 *  * Redistributions in binary form must reproduce the above copyright
 *    notice, this list of conditions and the following disclaimer in
 *    the documentation and/or other materials provided with the
 *    distribution.
 *  * Neither the name Intel Corporation nor the names of its
 *    contributors may be used to endorse or promote products derived
 *    from this software without specific prior written permission.
 *
 * THIS SOFTWARE IS PROVIDED BY THE COPYRIGHT HOLDERS AND CONTRIBUTORS
 * "AS IS" AND ANY EXPRESS OR IMPLIED WARRANTIES, INCLUDING, BUT NOT
 * LIMITED TO, THE IMPLIED WARRANTIES OF MERCHANTABILITY AND FITNESS FOR
 * A PARTICULAR PURPOSE ARE DISCLAIMED. IN NO EVENT SHALL THE COPYRIGHT
 * OWNER OR CONTRIBUTORS BE LIABLE FOR ANY DIRECT, INDIRECT, INCIDENTAL,
 * SPECIAL, EXEMPLARY, OR CONSEQUENTIAL DAMAGES (INCLUDING, BUT NOT
 * LIMITED TO, PROCUREMENT OF SUBSTITUTE GOODS OR SERVICES; LOSS OF USE,
 * DATA, OR PROFITS; OR BUSINESS INTERRUPTION) HOWEVER CAUSED AND ON ANY
 * THEORY OF LIABILITY, WHETHER IN CONTRACT, STRICT LIABILITY, OR TORT
 * (INCLUDING NEGLIGENCE OR OTHERWISE) ARISING IN ANY WAY OUT OF THE USE
 * OF THIS SOFTWARE, EVEN IF ADVISED OF THE POSSIBILITY OF SUCH DAMAGE.
 *
 *****************************************************************************/

#include <linux/etherdevice.h>
#include <net/mac80211.h>

#include "mvm.h"
#include "iwl-eeprom-parse.h"
#include "fw-api-scan.h"

#define IWL_PLCP_QUIET_THRESH 1
#define IWL_ACTIVE_QUIET_TIME 10

static inline __le16 iwl_mvm_scan_rx_chain(struct iwl_mvm *mvm)
{
	u16 rx_chain;
	u8 rx_ant;

	if (mvm->scan_rx_ant != ANT_NONE)
		rx_ant = mvm->scan_rx_ant;
	else
		rx_ant = iwl_fw_valid_rx_ant(mvm->fw);
	rx_chain = rx_ant << PHY_RX_CHAIN_VALID_POS;
	rx_chain |= rx_ant << PHY_RX_CHAIN_FORCE_MIMO_SEL_POS;
	rx_chain |= rx_ant << PHY_RX_CHAIN_FORCE_SEL_POS;
	rx_chain |= 0x1 << PHY_RX_CHAIN_DRIVER_FORCE_POS;
	return cpu_to_le16(rx_chain);
}

static inline __le32 iwl_mvm_scan_max_out_time(struct ieee80211_vif *vif)
{
	if (vif->bss_conf.assoc)
		return cpu_to_le32(200 * 1024);
	else
		return 0;
}

static inline __le32 iwl_mvm_scan_suspend_time(struct ieee80211_vif *vif)
{
	if (!vif->bss_conf.assoc)
		return 0;

	return cpu_to_le32(ieee80211_tu_to_usec(vif->bss_conf.beacon_int));
}

static inline __le32
iwl_mvm_scan_rxon_flags(struct cfg80211_scan_request *req)
{
	if (req->channels[0]->band == IEEE80211_BAND_2GHZ)
		return cpu_to_le32(PHY_BAND_24);
	else
		return cpu_to_le32(PHY_BAND_5);
}

static inline __le32
iwl_mvm_scan_rate_n_flags(struct iwl_mvm *mvm, enum ieee80211_band band,
			  bool no_cck)
{
	u32 tx_ant;

	mvm->scan_last_antenna_idx =
		iwl_mvm_next_antenna(mvm, iwl_fw_valid_tx_ant(mvm->fw),
				     mvm->scan_last_antenna_idx);
	tx_ant = BIT(mvm->scan_last_antenna_idx) << RATE_MCS_ANT_POS;

	if (band == IEEE80211_BAND_2GHZ && !no_cck)
		return cpu_to_le32(IWL_RATE_1M_PLCP | RATE_MCS_CCK_MSK |
				   tx_ant);
	else
		return cpu_to_le32(IWL_RATE_6M_PLCP | tx_ant);
}

/*
 * We insert the SSIDs in an inverted order, because the FW will
 * invert it back. The most prioritized SSID, which is first in the
 * request list, is not copied here, but inserted directly to the probe
 * request.
 */
static void iwl_mvm_scan_fill_ssids(struct iwl_scan_cmd *cmd,
				    struct cfg80211_scan_request *req,
				    int first)
{
	int fw_idx, req_idx;

	for (req_idx = req->n_ssids - 1, fw_idx = 0; req_idx >= first;
	     req_idx--, fw_idx++) {
		cmd->direct_scan[fw_idx].id = WLAN_EID_SSID;
		cmd->direct_scan[fw_idx].len = req->ssids[req_idx].ssid_len;
		memcpy(cmd->direct_scan[fw_idx].ssid,
		       req->ssids[req_idx].ssid,
		       req->ssids[req_idx].ssid_len);
	}
}

/*
 * If req->n_ssids > 0, it means we should do an active scan.
 * In case of active scan w/o directed scan, we receive a zero-length SSID
 * just to notify that this scan is active and not passive.
 * In order to notify the FW of the number of SSIDs we wish to scan (including
 * the zero-length one), we need to set the corresponding bits in chan->type,
 * one for each SSID, and set the active bit (first). If the first SSID is
 * already included in the probe template, so we need to set only
 * req->n_ssids - 1 bits in addition to the first bit.
 */
static u16 iwl_mvm_get_active_dwell(enum ieee80211_band band, int n_ssids)
{
	if (band == IEEE80211_BAND_2GHZ)
		return 30  + 3 * (n_ssids + 1);
	return 20  + 2 * (n_ssids + 1);
}

static u16 iwl_mvm_get_passive_dwell(enum ieee80211_band band)
{
	return band == IEEE80211_BAND_2GHZ ? 100 + 20 : 100 + 10;
}

static void iwl_mvm_scan_fill_channels(struct iwl_scan_cmd *cmd,
				       struct cfg80211_scan_request *req,
				       bool basic_ssid)
{
	u16 passive_dwell = iwl_mvm_get_passive_dwell(req->channels[0]->band);
	u16 active_dwell = iwl_mvm_get_active_dwell(req->channels[0]->band,
						    req->n_ssids);
	struct iwl_scan_channel *chan = (struct iwl_scan_channel *)
		(cmd->data + le16_to_cpu(cmd->tx_cmd.len));
	int i;
	int type = BIT(req->n_ssids) - 1;

	if (!basic_ssid)
		type |= BIT(req->n_ssids);

	for (i = 0; i < cmd->channel_count; i++) {
		chan->channel = cpu_to_le16(req->channels[i]->hw_value);
		chan->type = cpu_to_le32(type);
		if (req->channels[i]->flags & IEEE80211_CHAN_PASSIVE_SCAN)
			chan->type &= cpu_to_le32(~SCAN_CHANNEL_TYPE_ACTIVE);
		chan->active_dwell = cpu_to_le16(active_dwell);
		chan->passive_dwell = cpu_to_le16(passive_dwell);
		chan->iteration_count = cpu_to_le16(1);
		chan++;
	}
}

/*
 * Fill in probe request with the following parameters:
 * TA is our vif HW address, which mac80211 ensures we have.
 * Packet is broadcasted, so this is both SA and DA.
 * The probe request IE is made out of two: first comes the most prioritized
 * SSID if a directed scan is requested. Second comes whatever extra
 * information was given to us as the scan request IE.
 */
static u16 iwl_mvm_fill_probe_req(struct ieee80211_mgmt *frame, const u8 *ta,
				  int n_ssids, const u8 *ssid, int ssid_len,
				  const u8 *ie, int ie_len,
				  int left)
{
	int len = 0;
	u8 *pos = NULL;

	/* Make sure there is enough space for the probe request,
	 * two mandatory IEs and the data */
	left -= 24;
	if (left < 0)
		return 0;

	frame->frame_control = cpu_to_le16(IEEE80211_STYPE_PROBE_REQ);
	eth_broadcast_addr(frame->da);
	memcpy(frame->sa, ta, ETH_ALEN);
	eth_broadcast_addr(frame->bssid);
	frame->seq_ctrl = 0;

	len += 24;

	/* for passive scans, no need to fill anything */
	if (n_ssids == 0)
		return (u16)len;

	/* points to the payload of the request */
	pos = &frame->u.probe_req.variable[0];

	/* fill in our SSID IE */
	left -= ssid_len + 2;
	if (left < 0)
		return 0;
	*pos++ = WLAN_EID_SSID;
	*pos++ = ssid_len;
	if (ssid && ssid_len) { /* ssid_len may be == 0 even if ssid is valid */
		memcpy(pos, ssid, ssid_len);
		pos += ssid_len;
	}

	len += ssid_len + 2;

	if (WARN_ON(left < ie_len))
		return len;

	if (ie && ie_len) {
		memcpy(pos, ie, ie_len);
		len += ie_len;
	}

	return (u16)len;
}

int iwl_mvm_scan_request(struct iwl_mvm *mvm,
			 struct ieee80211_vif *vif,
			 struct cfg80211_scan_request *req)
{
	struct iwl_host_cmd hcmd = {
		.id = SCAN_REQUEST_CMD,
		.len = { 0, },
		.data = { mvm->scan_cmd, },
		.flags = CMD_SYNC,
		.dataflags = { IWL_HCMD_DFL_NOCOPY, },
	};
	struct iwl_scan_cmd *cmd = mvm->scan_cmd;
	int ret;
	u32 status;
	int ssid_len = 0;
	u8 *ssid = NULL;
	bool basic_ssid = !(mvm->fw->ucode_capa.flags &
			   IWL_UCODE_TLV_FLAGS_NO_BASIC_SSID);

	lockdep_assert_held(&mvm->mutex);
	BUG_ON(mvm->scan_cmd == NULL);

	IWL_DEBUG_SCAN(mvm, "Handling mac80211 scan request\n");
	mvm->scan_status = IWL_MVM_SCAN_OS;
	memset(cmd, 0, sizeof(struct iwl_scan_cmd) +
	       mvm->fw->ucode_capa.max_probe_length +
	       (MAX_NUM_SCAN_CHANNELS * sizeof(struct iwl_scan_channel)));

	cmd->channel_count = (u8)req->n_channels;
	cmd->quiet_time = cpu_to_le16(IWL_ACTIVE_QUIET_TIME);
	cmd->quiet_plcp_th = cpu_to_le16(IWL_PLCP_QUIET_THRESH);
	cmd->rxchain_sel_flags = iwl_mvm_scan_rx_chain(mvm);
	cmd->max_out_time = iwl_mvm_scan_max_out_time(vif);
	cmd->suspend_time = iwl_mvm_scan_suspend_time(vif);
	cmd->rxon_flags = iwl_mvm_scan_rxon_flags(req);
	cmd->filter_flags = cpu_to_le32(MAC_FILTER_ACCEPT_GRP |
					MAC_FILTER_IN_BEACON);

	if (vif->type == NL80211_IFTYPE_P2P_DEVICE)
		cmd->type = cpu_to_le32(SCAN_TYPE_DISCOVERY_FORCED);
	else
		cmd->type = cpu_to_le32(SCAN_TYPE_FORCED);

	cmd->repeats = cpu_to_le32(1);

	/*
	 * If the user asked for passive scan, don't change to active scan if
	 * you see any activity on the channel - remain passive.
	 */
	if (req->n_ssids > 0) {
		cmd->passive2active = cpu_to_le16(1);
		cmd->scan_flags |= SCAN_FLAGS_PASSIVE2ACTIVE;
<<<<<<< HEAD
		ssid = req->ssids[0].ssid;
		ssid_len = req->ssids[0].ssid_len;
=======
		if (basic_ssid) {
			ssid = req->ssids[0].ssid;
			ssid_len = req->ssids[0].ssid_len;
		}
>>>>>>> d8ec26d7
	} else {
		cmd->passive2active = 0;
		cmd->scan_flags &= ~SCAN_FLAGS_PASSIVE2ACTIVE;
	}

	iwl_mvm_scan_fill_ssids(cmd, req, basic_ssid ? 1 : 0);

	cmd->tx_cmd.tx_flags = cpu_to_le32(TX_CMD_FLG_SEQ_CTL);
	cmd->tx_cmd.sta_id = mvm->aux_sta.sta_id;
	cmd->tx_cmd.life_time = cpu_to_le32(TX_CMD_LIFE_TIME_INFINITE);
	cmd->tx_cmd.rate_n_flags =
			iwl_mvm_scan_rate_n_flags(mvm, req->channels[0]->band,
						  req->no_cck);

	cmd->tx_cmd.len =
		cpu_to_le16(iwl_mvm_fill_probe_req(
			    (struct ieee80211_mgmt *)cmd->data,
			    vif->addr,
			    req->n_ssids, ssid, ssid_len,
			    req->ie, req->ie_len,
			    mvm->fw->ucode_capa.max_probe_length));

	iwl_mvm_scan_fill_channels(cmd, req, basic_ssid);

	cmd->len = cpu_to_le16(sizeof(struct iwl_scan_cmd) +
		le16_to_cpu(cmd->tx_cmd.len) +
		(cmd->channel_count * sizeof(struct iwl_scan_channel)));
	hcmd.len[0] = le16_to_cpu(cmd->len);

	status = SCAN_RESPONSE_OK;
	ret = iwl_mvm_send_cmd_status(mvm, &hcmd, &status);
	if (!ret && status == SCAN_RESPONSE_OK) {
		IWL_DEBUG_SCAN(mvm, "Scan request was sent successfully\n");
	} else {
		/*
		 * If the scan failed, it usually means that the FW was unable
		 * to allocate the time events. Warn on it, but maybe we
		 * should try to send the command again with different params.
		 */
		IWL_ERR(mvm, "Scan failed! status 0x%x ret %d\n",
			status, ret);
		mvm->scan_status = IWL_MVM_SCAN_NONE;
		ret = -EIO;
	}
	return ret;
}

int iwl_mvm_rx_scan_response(struct iwl_mvm *mvm, struct iwl_rx_cmd_buffer *rxb,
			  struct iwl_device_cmd *cmd)
{
	struct iwl_rx_packet *pkt = rxb_addr(rxb);
	struct iwl_cmd_response *resp = (void *)pkt->data;

	IWL_DEBUG_SCAN(mvm, "Scan response received. status 0x%x\n",
		       le32_to_cpu(resp->status));
	return 0;
}

int iwl_mvm_rx_scan_complete(struct iwl_mvm *mvm, struct iwl_rx_cmd_buffer *rxb,
			  struct iwl_device_cmd *cmd)
{
	struct iwl_rx_packet *pkt = rxb_addr(rxb);
	struct iwl_scan_complete_notif *notif = (void *)pkt->data;

	IWL_DEBUG_SCAN(mvm, "Scan complete: status=0x%x scanned channels=%d\n",
		       notif->status, notif->scanned_channels);

	mvm->scan_status = IWL_MVM_SCAN_NONE;
	ieee80211_scan_completed(mvm->hw, notif->status != SCAN_COMP_STATUS_OK);

	return 0;
}

int iwl_mvm_rx_sched_scan_results(struct iwl_mvm *mvm,
				  struct iwl_rx_cmd_buffer *rxb,
				  struct iwl_device_cmd *cmd)
{
	struct iwl_rx_packet *pkt = rxb_addr(rxb);
	struct iwl_sched_scan_results *notif = (void *)pkt->data;

	if (notif->client_bitmap & SCAN_CLIENT_SCHED_SCAN) {
		IWL_DEBUG_SCAN(mvm, "Scheduled scan results\n");
		ieee80211_sched_scan_results(mvm->hw);
	}

	return 0;
}

static bool iwl_mvm_scan_abort_notif(struct iwl_notif_wait_data *notif_wait,
				     struct iwl_rx_packet *pkt, void *data)
{
	struct iwl_mvm *mvm =
		container_of(notif_wait, struct iwl_mvm, notif_wait);
	struct iwl_scan_complete_notif *notif;
	u32 *resp;

	switch (pkt->hdr.cmd) {
	case SCAN_ABORT_CMD:
		resp = (void *)pkt->data;
		if (*resp == CAN_ABORT_STATUS) {
			IWL_DEBUG_SCAN(mvm,
				       "Scan can be aborted, wait until completion\n");
			return false;
		}

		/*
		 * If scan cannot be aborted, it means that we had a
		 * SCAN_COMPLETE_NOTIFICATION in the pipe and it called
		 * ieee80211_scan_completed already.
		 */
		IWL_DEBUG_SCAN(mvm, "Scan cannot be aborted, exit now: %d\n",
			       *resp);
		return true;

	case SCAN_COMPLETE_NOTIFICATION:
		notif = (void *)pkt->data;
		IWL_DEBUG_SCAN(mvm, "Scan aborted: status 0x%x\n",
			       notif->status);
		return true;

	default:
		WARN_ON(1);
		return false;
	};
}

void iwl_mvm_cancel_scan(struct iwl_mvm *mvm)
{
	struct iwl_notification_wait wait_scan_abort;
	static const u8 scan_abort_notif[] = { SCAN_ABORT_CMD,
					       SCAN_COMPLETE_NOTIFICATION };
	int ret;

	if (mvm->scan_status == IWL_MVM_SCAN_NONE)
		return;

	iwl_init_notification_wait(&mvm->notif_wait, &wait_scan_abort,
				   scan_abort_notif,
				   ARRAY_SIZE(scan_abort_notif),
				   iwl_mvm_scan_abort_notif, NULL);

	ret = iwl_mvm_send_cmd_pdu(mvm, SCAN_ABORT_CMD,
				   CMD_SYNC | CMD_SEND_IN_RFKILL, 0, NULL);
	if (ret) {
		IWL_ERR(mvm, "Couldn't send SCAN_ABORT_CMD: %d\n", ret);
		/* mac80211's state will be cleaned in the fw_restart flow */
		goto out_remove_notif;
	}

	ret = iwl_wait_notification(&mvm->notif_wait, &wait_scan_abort, 1 * HZ);
	if (ret)
		IWL_ERR(mvm, "%s - failed on timeout\n", __func__);

	return;

out_remove_notif:
	iwl_remove_notification(&mvm->notif_wait, &wait_scan_abort);
}

int iwl_mvm_rx_scan_offload_complete_notif(struct iwl_mvm *mvm,
					   struct iwl_rx_cmd_buffer *rxb,
					   struct iwl_device_cmd *cmd)
{
	struct iwl_rx_packet *pkt = rxb_addr(rxb);
	struct iwl_scan_offload_complete *scan_notif = (void *)pkt->data;

	IWL_DEBUG_SCAN(mvm, "Scheduled scan completed, status %s\n",
		       scan_notif->status == IWL_SCAN_OFFLOAD_COMPLETED ?
		       "completed" : "aborted");

	mvm->scan_status = IWL_MVM_SCAN_NONE;
	ieee80211_sched_scan_stopped(mvm->hw);

	return 0;
}

static void iwl_scan_offload_build_tx_cmd(struct iwl_mvm *mvm,
					  struct ieee80211_vif *vif,
					  struct ieee80211_sched_scan_ies *ies,
					  enum ieee80211_band band,
					  struct iwl_tx_cmd *cmd,
					  u8 *data)
{
	u16 cmd_len;

	cmd->tx_flags = cpu_to_le32(TX_CMD_FLG_SEQ_CTL);
	cmd->life_time = cpu_to_le32(TX_CMD_LIFE_TIME_INFINITE);
	cmd->sta_id = mvm->aux_sta.sta_id;

	cmd->rate_n_flags = iwl_mvm_scan_rate_n_flags(mvm, band, false);

	cmd_len = iwl_mvm_fill_probe_req((struct ieee80211_mgmt *)data,
					 vif->addr,
					 1, NULL, 0,
					 ies->ie[band], ies->len[band],
					 SCAN_OFFLOAD_PROBE_REQ_SIZE);
	cmd->len = cpu_to_le16(cmd_len);
}

static void iwl_build_scan_cmd(struct iwl_mvm *mvm,
			       struct ieee80211_vif *vif,
			       struct cfg80211_sched_scan_request *req,
			       struct iwl_scan_offload_cmd *scan)
{
	scan->channel_count =
		mvm->nvm_data->bands[IEEE80211_BAND_2GHZ].n_channels +
		mvm->nvm_data->bands[IEEE80211_BAND_5GHZ].n_channels;
	scan->quiet_time = cpu_to_le16(IWL_ACTIVE_QUIET_TIME);
	scan->quiet_plcp_th = cpu_to_le16(IWL_PLCP_QUIET_THRESH);
	scan->good_CRC_th = IWL_GOOD_CRC_TH_DEFAULT;
	scan->rx_chain = iwl_mvm_scan_rx_chain(mvm);
	scan->max_out_time = cpu_to_le32(200 * 1024);
	scan->suspend_time = iwl_mvm_scan_suspend_time(vif);
	scan->filter_flags |= cpu_to_le32(MAC_FILTER_ACCEPT_GRP |
					  MAC_FILTER_IN_BEACON);
	scan->scan_type = cpu_to_le32(SCAN_TYPE_BACKGROUND);
	scan->rep_count = cpu_to_le32(1);
}

static int iwl_ssid_exist(u8 *ssid, u8 ssid_len, struct iwl_ssid_ie *ssid_list)
{
	int i;

	for (i = 0; i < PROBE_OPTION_MAX; i++) {
		if (!ssid_list[i].len)
			break;
		if (ssid_list[i].len == ssid_len &&
		    !memcmp(ssid_list->ssid, ssid, ssid_len))
			return i;
	}
	return -1;
}

static void iwl_scan_offload_build_ssid(struct cfg80211_sched_scan_request *req,
					struct iwl_scan_offload_cmd *scan,
					u32 *ssid_bitmap)
{
	int i, j;
	int index;

	/*
	 * copy SSIDs from match list.
	 * iwl_config_sched_scan_profiles() uses the order of these ssids to
	 * config match list.
	 */
	for (i = 0; i < req->n_match_sets && i < PROBE_OPTION_MAX; i++) {
		scan->direct_scan[i].id = WLAN_EID_SSID;
		scan->direct_scan[i].len = req->match_sets[i].ssid.ssid_len;
		memcpy(scan->direct_scan[i].ssid, req->match_sets[i].ssid.ssid,
		       scan->direct_scan[i].len);
	}

	/* add SSIDs from scan SSID list */
	*ssid_bitmap = 0;
	for (j = 0; j < req->n_ssids && i < PROBE_OPTION_MAX; j++) {
		index = iwl_ssid_exist(req->ssids[j].ssid,
				       req->ssids[j].ssid_len,
				       scan->direct_scan);
		if (index < 0) {
			if (!req->ssids[j].ssid_len)
				continue;
			scan->direct_scan[i].id = WLAN_EID_SSID;
			scan->direct_scan[i].len = req->ssids[j].ssid_len;
			memcpy(scan->direct_scan[i].ssid, req->ssids[j].ssid,
			       scan->direct_scan[i].len);
			*ssid_bitmap |= BIT(i + 1);
			i++;
		} else {
			*ssid_bitmap |= BIT(index + 1);
		}
	}
}

static void iwl_build_channel_cfg(struct iwl_mvm *mvm,
				  struct cfg80211_sched_scan_request *req,
				  struct iwl_scan_channel_cfg *channels,
				  enum ieee80211_band band,
				  int *head, int *tail,
				  u32 ssid_bitmap)
{
	struct ieee80211_supported_band *s_band;
	int n_probes = req->n_ssids;
	int n_channels = req->n_channels;
	u8 active_dwell, passive_dwell;
	int i, j, index = 0;
	bool partial;

	/*
	 * We have to configure all supported channels, even if we don't want to
	 * scan on them, but we have to send channels in the order that we want
	 * to scan. So add requested channels to head of the list and others to
	 * the end.
	*/
	active_dwell = iwl_mvm_get_active_dwell(band, n_probes);
	passive_dwell = iwl_mvm_get_passive_dwell(band);
	s_band = &mvm->nvm_data->bands[band];

	for (i = 0; i < s_band->n_channels && *head <= *tail; i++) {
		partial = false;
		for (j = 0; j < n_channels; j++)
			if (s_band->channels[i].center_freq ==
						req->channels[j]->center_freq) {
				index = *head;
				(*head)++;
				/*
				 * Channels that came with the request will be
				 * in partial scan .
				 */
				partial = true;
				break;
			}
		if (!partial) {
			index = *tail;
			(*tail)--;
		}
		channels->channel_number[index] =
			cpu_to_le16(ieee80211_frequency_to_channel(
					s_band->channels[i].center_freq));
		channels->dwell_time[index][0] = active_dwell;
		channels->dwell_time[index][1] = passive_dwell;

		channels->iter_count[index] = cpu_to_le16(1);
		channels->iter_interval[index] = 0;

		if (!(s_band->channels[i].flags & IEEE80211_CHAN_PASSIVE_SCAN))
			channels->type[index] |=
				cpu_to_le32(IWL_SCAN_OFFLOAD_CHANNEL_ACTIVE);

		channels->type[index] |=
				cpu_to_le32(IWL_SCAN_OFFLOAD_CHANNEL_FULL);
		if (partial)
			channels->type[index] |=
				cpu_to_le32(IWL_SCAN_OFFLOAD_CHANNEL_PARTIAL);

		if (s_band->channels[i].flags & IEEE80211_CHAN_NO_HT40)
			channels->type[index] |=
				cpu_to_le32(IWL_SCAN_OFFLOAD_CHANNEL_NARROW);

		/* scan for all SSIDs from req->ssids */
		channels->type[index] |= cpu_to_le32(ssid_bitmap);
	}
}

int iwl_mvm_config_sched_scan(struct iwl_mvm *mvm,
			      struct ieee80211_vif *vif,
			      struct cfg80211_sched_scan_request *req,
			      struct ieee80211_sched_scan_ies *ies)
{
	int supported_bands = 0;
	int band_2ghz = mvm->nvm_data->bands[IEEE80211_BAND_2GHZ].n_channels;
	int band_5ghz = mvm->nvm_data->bands[IEEE80211_BAND_5GHZ].n_channels;
	int head = 0;
	int tail = band_2ghz + band_5ghz;
	u32 ssid_bitmap;
	int cmd_len;
	int ret;

	struct iwl_scan_offload_cfg *scan_cfg;
	struct iwl_host_cmd cmd = {
		.id = SCAN_OFFLOAD_CONFIG_CMD,
		.flags = CMD_SYNC,
	};

	lockdep_assert_held(&mvm->mutex);

	if (band_2ghz)
		supported_bands++;
	if (band_5ghz)
		supported_bands++;

	cmd_len = sizeof(struct iwl_scan_offload_cfg) +
				supported_bands * SCAN_OFFLOAD_PROBE_REQ_SIZE;

	scan_cfg = kzalloc(cmd_len, GFP_KERNEL);
	if (!scan_cfg)
		return -ENOMEM;

	iwl_build_scan_cmd(mvm, vif, req, &scan_cfg->scan_cmd);
	scan_cfg->scan_cmd.len = cpu_to_le16(cmd_len);

	iwl_scan_offload_build_ssid(req, &scan_cfg->scan_cmd, &ssid_bitmap);
	/* build tx frames for supported bands */
	if (band_2ghz) {
		iwl_scan_offload_build_tx_cmd(mvm, vif, ies,
					      IEEE80211_BAND_2GHZ,
					      &scan_cfg->scan_cmd.tx_cmd[0],
					      scan_cfg->data);
		iwl_build_channel_cfg(mvm, req, &scan_cfg->channel_cfg,
				      IEEE80211_BAND_2GHZ, &head, &tail,
				      ssid_bitmap);
	}
	if (band_5ghz) {
		iwl_scan_offload_build_tx_cmd(mvm, vif, ies,
					      IEEE80211_BAND_5GHZ,
					      &scan_cfg->scan_cmd.tx_cmd[1],
					      scan_cfg->data +
						SCAN_OFFLOAD_PROBE_REQ_SIZE);
		iwl_build_channel_cfg(mvm, req, &scan_cfg->channel_cfg,
				      IEEE80211_BAND_5GHZ, &head, &tail,
				      ssid_bitmap);
	}

	cmd.data[0] = scan_cfg;
	cmd.len[0] = cmd_len;
	cmd.dataflags[0] = IWL_HCMD_DFL_NOCOPY;

	IWL_DEBUG_SCAN(mvm, "Sending scheduled scan config\n");

	ret = iwl_mvm_send_cmd(mvm, &cmd);
	kfree(scan_cfg);
	return ret;
}

int iwl_mvm_config_sched_scan_profiles(struct iwl_mvm *mvm,
				       struct cfg80211_sched_scan_request *req)
{
	struct iwl_scan_offload_profile *profile;
	struct iwl_scan_offload_profile_cfg *profile_cfg;
	struct iwl_scan_offload_blacklist *blacklist;
	struct iwl_host_cmd cmd = {
		.id = SCAN_OFFLOAD_UPDATE_PROFILES_CMD,
		.flags = CMD_SYNC,
		.len[1] = sizeof(*profile_cfg),
		.dataflags[0] = IWL_HCMD_DFL_NOCOPY,
		.dataflags[1] = IWL_HCMD_DFL_NOCOPY,
	};
	int blacklist_len;
	int i;
	int ret;

	if (WARN_ON(req->n_match_sets > IWL_SCAN_MAX_PROFILES))
			return -EIO;

	if (mvm->fw->ucode_capa.flags & IWL_UCODE_TLV_FLAGS_SHORT_BL)
		blacklist_len = IWL_SCAN_SHORT_BLACKLIST_LEN;
	else
		blacklist_len = IWL_SCAN_MAX_BLACKLIST_LEN;

	blacklist = kzalloc(sizeof(*blacklist) * blacklist_len, GFP_KERNEL);
	if (!blacklist)
		return -ENOMEM;

	profile_cfg = kzalloc(sizeof(*profile_cfg), GFP_KERNEL);
	if (!profile_cfg) {
		ret = -ENOMEM;
		goto free_blacklist;
	}

	cmd.data[0] = blacklist;
	cmd.len[0] = sizeof(*blacklist) * blacklist_len;
	cmd.data[1] = profile_cfg;

	/* No blacklist configuration */

	profile_cfg->num_profiles = req->n_match_sets;
	profile_cfg->active_clients = SCAN_CLIENT_SCHED_SCAN;
	profile_cfg->pass_match = SCAN_CLIENT_SCHED_SCAN;
	profile_cfg->match_notify = SCAN_CLIENT_SCHED_SCAN;

	for (i = 0; i < req->n_match_sets; i++) {
		profile = &profile_cfg->profiles[i];
		profile->ssid_index = i;
		/* Support any cipher and auth algorithm */
		profile->unicast_cipher = 0xff;
		profile->auth_alg = 0xff;
		profile->network_type = IWL_NETWORK_TYPE_ANY;
		profile->band_selection = IWL_SCAN_OFFLOAD_SELECT_ANY;
		profile->client_bitmap = SCAN_CLIENT_SCHED_SCAN;
	}

	IWL_DEBUG_SCAN(mvm, "Sending scheduled scan profile config\n");

	ret = iwl_mvm_send_cmd(mvm, &cmd);
	kfree(profile_cfg);
free_blacklist:
	kfree(blacklist);

	return ret;
}

int iwl_mvm_sched_scan_start(struct iwl_mvm *mvm,
			     struct cfg80211_sched_scan_request *req)
{
	struct iwl_scan_offload_req scan_req = {
		.watchdog = IWL_SCHED_SCAN_WATCHDOG,

		.schedule_line[0].iterations = IWL_FAST_SCHED_SCAN_ITERATIONS,
		.schedule_line[0].delay = req->interval / 1000,
		.schedule_line[0].full_scan_mul = 1,

		.schedule_line[1].iterations = 0xff,
		.schedule_line[1].delay = req->interval / 1000,
		.schedule_line[1].full_scan_mul = IWL_FULL_SCAN_MULTIPLIER,
	};

	if (req->n_match_sets && req->match_sets[0].ssid.ssid_len) {
		IWL_DEBUG_SCAN(mvm,
			       "Sending scheduled scan with filtering, filter len %d\n",
			       req->n_match_sets);
		scan_req.flags |=
				cpu_to_le16(IWL_SCAN_OFFLOAD_FLAG_FILTER_SSID);
	} else {
		IWL_DEBUG_SCAN(mvm,
			       "Sending Scheduled scan without filtering\n");
	}

	return iwl_mvm_send_cmd_pdu(mvm, SCAN_OFFLOAD_REQUEST_CMD, CMD_SYNC,
				    sizeof(scan_req), &scan_req);
}

static int iwl_mvm_send_sched_scan_abort(struct iwl_mvm *mvm)
{
	int ret;
	struct iwl_host_cmd cmd = {
		.id = SCAN_OFFLOAD_ABORT_CMD,
		.flags = CMD_SYNC,
	};
	u32 status;

	/* Exit instantly with error when device is not ready
	 * to receive scan abort command or it does not perform
	 * scheduled scan currently */
	if (mvm->scan_status != IWL_MVM_SCAN_SCHED)
		return -EIO;

	ret = iwl_mvm_send_cmd_status(mvm, &cmd, &status);
	if (ret)
		return ret;

	if (status != CAN_ABORT_STATUS) {
		/*
		 * The scan abort will return 1 for success or
		 * 2 for "failure".  A failure condition can be
		 * due to simply not being in an active scan which
		 * can occur if we send the scan abort before the
		 * microcode has notified us that a scan is completed.
		 */
		IWL_DEBUG_SCAN(mvm, "SCAN OFFLOAD ABORT ret %d.\n", status);
		ret = -EIO;
	}

	return ret;
}

void iwl_mvm_sched_scan_stop(struct iwl_mvm *mvm)
{
	int ret;

	lockdep_assert_held(&mvm->mutex);

	if (mvm->scan_status != IWL_MVM_SCAN_SCHED) {
		IWL_DEBUG_SCAN(mvm, "No offloaded scan to stop\n");
		return;
	}

	ret = iwl_mvm_send_sched_scan_abort(mvm);
	if (ret)
		IWL_DEBUG_SCAN(mvm, "Send stop offload scan failed %d\n", ret);
	else
		IWL_DEBUG_SCAN(mvm, "Successfully sent stop offload scan\n");
}<|MERGE_RESOLUTION|>--- conflicted
+++ resolved
@@ -314,15 +314,10 @@
 	if (req->n_ssids > 0) {
 		cmd->passive2active = cpu_to_le16(1);
 		cmd->scan_flags |= SCAN_FLAGS_PASSIVE2ACTIVE;
-<<<<<<< HEAD
-		ssid = req->ssids[0].ssid;
-		ssid_len = req->ssids[0].ssid_len;
-=======
 		if (basic_ssid) {
 			ssid = req->ssids[0].ssid;
 			ssid_len = req->ssids[0].ssid_len;
 		}
->>>>>>> d8ec26d7
 	} else {
 		cmd->passive2active = 0;
 		cmd->scan_flags &= ~SCAN_FLAGS_PASSIVE2ACTIVE;
