--- conflicted
+++ resolved
@@ -62,7 +62,6 @@
 	 virtual environment, /sys/hypervisor will still be present,
 	 but will have no xen contents.
 
-<<<<<<< HEAD
 config XEN_PLATFORM_PCI
 	tristate "xen platform pci device driver"
 	depends on XEN_PVHVM
@@ -72,10 +71,9 @@
 	  initializing xenbus and grant_table when running in a Xen HVM
 	  domain. As a consequence this driver is required to run any Xen PV
 	  frontend on Xen HVM.
-=======
+
 config SWIOTLB_XEN
 	def_bool y
 	depends on SWIOTLB
 
->>>>>>> fe96eb40
 endmenu