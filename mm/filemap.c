--- conflicted
+++ resolved
@@ -739,11 +739,6 @@
  * at a cost of "thundering herd" phenomena during rare hash
  * collisions.
  */
-<<<<<<< HEAD
-wait_queue_head_t *page_waitqueue(struct page *page)
-{
-	return bit_waitqueue(page, 0);
-=======
 #define PAGE_WAIT_TABLE_BITS 8
 #define PAGE_WAIT_TABLE_SIZE (1 << PAGE_WAIT_TABLE_BITS)
 static wait_queue_head_t page_wait_table[PAGE_WAIT_TABLE_SIZE] __cacheline_aligned;
@@ -751,7 +746,6 @@
 static wait_queue_head_t *page_waitqueue(struct page *page)
 {
 	return &page_wait_table[hash_ptr(page, PAGE_WAIT_TABLE_BITS)];
->>>>>>> c470abd4
 }
 
 void __init pagecache_init(void)
